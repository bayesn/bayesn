--- conflicted
+++ resolved
@@ -1635,7 +1635,6 @@
         args['peakmjd_key'] = args.get('peakmjd_key', 'PEAKMJD')
         args['jobsplit'] = args.get('jobsplit')
         args['save_fit_errors'] = args.get('save_fit_errors', False)
-<<<<<<< HEAD
         args['keep_list'] = args.get('keep_list')
         if args['keep_list'] is not None:
             keep_list = pd.read_csv(args['keep_list'], comment='#', delim_whitespace=True)
@@ -1649,9 +1648,7 @@
             args['SNID_keep_list'] = keep_list.astype(str)
         else:
             args['SNID_keep_list'] = None
-=======
         args['error_floor'] = args.get('error_floor', 0.0)
->>>>>>> f46522fe
         if args['jobsplit'] is not None:
             args['snana'] = True
         else:
