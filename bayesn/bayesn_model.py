--- conflicted
+++ resolved
@@ -2707,158 +2707,158 @@
                 sn_list = pd.read_csv(table_path, comment='#', delim_whitespace=True)
                 n_obs = []
 
-                all_lcs = []
-                t_ranges = []
-                # For FITRES table
-                idsurvey, sn_type, field, cutflag_snana, z_hels, z_hel_errs, z_hds, z_hd_errs = [], [], [], [], [], [], [], []
-                snrmax1s, snrmax2s, snrmax3s = [], [], []
-                vpecs, vpec_errs, mwebvs, host_logmasses, host_logmass_errs = [], [], [], [], []
-                # --------
-                used_bands, used_band_dict = ['NULL_BAND'], {0: 0}
-                sne, peak_mjds = [], []
-                print('Reading light curves...')
-                for i in tqdm(range(sn_list.shape[0])):
-                    row = sn_list.iloc[i]
-                    sn_files = row.files.split(',')
-                    sn_lc = None
-                    sn = row.SNID
-                    data_root = args['data_root']
-                    for file in sn_files:
-                        meta, lcdata = sncosmo.read_snana_ascii(os.path.join(data_root, file), default_tablename='OBS')
-                        data = lcdata['OBS'].to_pandas()
-                        if 'SEARCH_PEAKMJD' in sn_list.columns:
-                            peak_mjd = row.SEARCH_PEAKMJD
-                        else:
-                            peak_mjd = meta['SEARCH_PEAKMJD']
-                        if 'BAND' in data.columns:  # This column can have different names which can be confusing, let's
-                                                    # just rename it so it's always the same
-                            data = data.rename(columns={'BAND': 'FLT'})
-                        data = data[~data.FLT.isin(args['drop_bands'])]  # Skip certain bands
-                        zhel = meta['REDSHIFT_HELIO']
-                        data['t'] = (data.MJD - peak_mjd) / (1 + zhel)
-                        # If filter not in map_dict, assume one-to-one mapping------
-                        map_dict = args['map']
-                        for f in data.FLT.unique():
-                            if f not in map_dict.keys():
-                                map_dict[f] = f
-                        data['FLT'] = data.FLT.apply(lambda x: map_dict[x])
-                        # Remove bands outside of filter coverage-------------------
-                        for f in data.FLT.unique():
-                            if zhel > (self.band_lim_dict[f][0] / self.l_knots[0] - 1) or zhel < (
-                                    self.band_lim_dict[f][1] / self.l_knots[-1] - 1):
-                                data = data[~data.FLT.isin([f])]
-                        # Record all used bands-------------------------------------
-                        for f in data.FLT.unique():
-                            if f not in used_bands:
-                                used_bands.append(f)
-                                try:
-                                    used_band_dict[self.band_dict[f]] = len(used_bands) - 1
-                                except KeyError:
-                                    raise KeyError(
-                                        f'Filter {f} not present in BayeSN, check your filter mapping')
-                        # ----------------------------------------------------------
-                        data['band_indices'] = data.FLT.apply(lambda x: used_band_dict[self.band_dict[x]])
-                        data['zp'] = data.FLT.apply(lambda x: self.zp_dict[x])
-                        data['MAG'] = 27.5 - 2.5 * np.log10(data['FLUXCAL'])
-                        data['MAGERR'] = (2.5 / np.log(10)) * data['FLUXCALERR'] / data['FLUXCAL']
-                        data['flux'] = data['FLUXCAL']
-                        data['flux_err'] = data['FLUXCALERR']
-                        data['redshift'] = zhel
-                        data['redshift_error'] = row.REDSHIFT_CMB_ERR
-                        data['MWEBV'] = meta.get('MWEBV', 0.)
-                        data['mass'] = meta.get('HOSTGAL_LOGMASS', -9.)
-                        data['dist_mod'] = self.cosmo.distmod(row.REDSHIFT_CMB)
-                        data['mask'] = 1
-                        lc = data[
-                            ['t', 'flux', 'flux_err', 'MAG', 'MAGERR', 'mass', 'band_indices', 'redshift', 'redshift_error',
-                             'dist_mod', 'MWEBV', 'mask']]
-                        lc = lc.dropna(subset=['flux', 'flux_err'])
-                        lc = lc[(lc['t'] > self.tau_knots.min()) & (lc['t'] < self.tau_knots.max())]
-                        if sn_lc is None:
-                            sn_lc = lc.copy()
-                        else:
-                            sn_lc = pd.concat([sn_lc, lc])
-                    sne.append(sn)
-                    peak_mjds.append(peak_mjd)
-                    t_ranges.append((lc['t'].min(), lc['t'].max()))
-                    n_obs.append(lc.shape[0])
-                    all_lcs.append(sn_lc)
-                    # Set up FITRES table data
-                    # (currently just uses second table, should improve for cases where there are multiple lc files)
-                    idsurvey.append(meta.get('IDSURVEY', 'NULL'))
-                    sn_type.append(meta.get('TYPE', 0))
-                    field.append(meta.get('FIELD', 'NULL'))
-                    cutflag_snana.append(meta.get('CUTFLAG_SNANA', 'NULL'))
-                    z_hels.append(zhel)
-                    z_hel_errs.append(meta.get('REDSHIFT_HELIO_ERR', row.REDSHIFT_CMB_ERR))
-                    z_hds.append(row.REDSHIFT_CMB)
-                    z_hd_errs.append(row.REDSHIFT_CMB_ERR)
-                    vpecs.append(meta.get('VPEC', 0.))
-                    vpec_errs.append(meta.get('VPEC_ERR', self.sigma_pec))
-                    mwebvs.append(meta.get('MWEBV', 0.))
-                    host_logmasses.append(meta.get('HOSTGAL_LOGMASS', -9.))
-                    host_logmass_errs.append(meta.get('HOSTGAL_LOGMASS_ERR', -9.))
-                    snrmax1 = np.max(lc.flux / lc.flux_err)
-                    lc_snr2 = lc[lc.band_indices != lc[(lc.flux / lc.flux_err) == snrmax1].band_indices.values[0]]
-                    if lc_snr2.shape[0] == 0:
-                        snrmax2 = -99
+            all_lcs = []
+            t_ranges = []
+            # For FITRES table
+            idsurvey, sn_type, field, cutflag_snana, z_hels, z_hel_errs, z_hds, z_hd_errs = [], [], [], [], [], [], [], []
+            snrmax1s, snrmax2s, snrmax3s = [], [], []
+            vpecs, vpec_errs, mwebvs, host_logmasses, host_logmass_errs = [], [], [], [], []
+            # --------
+            used_bands, used_band_dict = ['NULL_BAND'], {0: 0}
+            sne, peak_mjds = [], []
+            print('Reading light curves...')
+            for i in tqdm(range(sn_list.shape[0])):
+                row = sn_list.iloc[i]
+                sn_files = row.files.split(',')
+                sn_lc = None
+                sn = row.SNID
+                data_root = args['data_root']
+                for file in sn_files:
+                    meta, lcdata = sncosmo.read_snana_ascii(os.path.join(data_root, file), default_tablename='OBS')
+                    data = lcdata['OBS'].to_pandas()
+                    if 'SEARCH_PEAKMJD' in sn_list.columns:
+                        peak_mjd = row.SEARCH_PEAKMJD
+                    else:
+                        peak_mjd = meta['SEARCH_PEAKMJD']
+                    if 'BAND' in data.columns:  # This column can have different names which can be confusing, let's
+                                                # just rename it so it's always the same
+                        data = data.rename(columns={'BAND': 'FLT'})
+                    data = data[~data.FLT.isin(args['drop_bands'])]  # Skip certain bands
+                    zhel = meta['REDSHIFT_HELIO']
+                    data['t'] = (data.MJD - peak_mjd) / (1 + zhel)
+                    # If filter not in map_dict, assume one-to-one mapping------
+                    map_dict = args['map']
+                    for f in data.FLT.unique():
+                        if f not in map_dict.keys():
+                            map_dict[f] = f
+                    data['FLT'] = data.FLT.apply(lambda x: map_dict[x])
+                    # Remove bands outside of filter coverage-------------------
+                    for f in data.FLT.unique():
+                        if zhel > (self.band_lim_dict[f][0] / self.l_knots[0] - 1) or zhel < (
+                                self.band_lim_dict[f][1] / self.l_knots[-1] - 1):
+                            data = data[~data.FLT.isin([f])]
+                    # Record all used bands-------------------------------------
+                    for f in data.FLT.unique():
+                        if f not in used_bands:
+                            used_bands.append(f)
+                            try:
+                                used_band_dict[self.band_dict[f]] = len(used_bands) - 1
+                            except KeyError:
+                                raise KeyError(
+                                    f'Filter {f} not present in BayeSN, check your filter mapping')
+                    # ----------------------------------------------------------
+                    data['band_indices'] = data.FLT.apply(lambda x: used_band_dict[self.band_dict[x]])
+                    data['zp'] = data.FLT.apply(lambda x: self.zp_dict[x])
+                    data['MAG'] = 27.5 - 2.5 * np.log10(data['FLUXCAL'])
+                    data['MAGERR'] = (2.5 / np.log(10)) * data['FLUXCALERR'] / data['FLUXCAL']
+                    data['flux'] = data['FLUXCAL']
+                    data['flux_err'] = data['FLUXCALERR']
+                    data['redshift'] = zhel
+                    data['redshift_error'] = row.REDSHIFT_CMB_ERR
+                    data['MWEBV'] = meta.get('MWEBV', 0.)
+                    data['mass'] = meta.get('HOSTGAL_LOGMASS', -9.)
+                    data['dist_mod'] = self.cosmo.distmod(row.REDSHIFT_CMB)
+                    data['mask'] = 1
+                    lc = data[
+                        ['t', 'flux', 'flux_err', 'MAG', 'MAGERR', 'mass', 'band_indices', 'redshift', 'redshift_error',
+                         'dist_mod', 'MWEBV', 'mask', 'MJD', 'FLT']]
+                    lc = lc.dropna(subset=['flux', 'flux_err'])
+                    lc = lc[(lc['t'] > self.tau_knots.min()) & (lc['t'] < self.tau_knots.max())]
+                    if sn_lc is None:
+                        sn_lc = lc.copy()
+                    else:
+                        sn_lc = pd.concat([sn_lc, lc])
+                sne.append(sn)
+                peak_mjds.append(peak_mjd)
+                t_ranges.append((lc['t'].min(), lc['t'].max()))
+                n_obs.append(lc.shape[0])
+                all_lcs.append(sn_lc)
+                # Set up FITRES table data
+                # (currently just uses second table, should improve for cases where there are multiple lc files)
+                idsurvey.append(meta.get('IDSURVEY', 'NULL'))
+                sn_type.append(meta.get('TYPE', 0))
+                field.append(meta.get('FIELD', 'NULL'))
+                cutflag_snana.append(meta.get('CUTFLAG_SNANA', 'NULL'))
+                z_hels.append(zhel)
+                z_hel_errs.append(meta.get('REDSHIFT_HELIO_ERR', row.REDSHIFT_CMB_ERR))
+                z_hds.append(row.REDSHIFT_CMB)
+                z_hd_errs.append(row.REDSHIFT_CMB_ERR)
+                vpecs.append(meta.get('VPEC', 0.))
+                vpec_errs.append(meta.get('VPEC_ERR', self.sigma_pec))
+                mwebvs.append(meta.get('MWEBV', 0.))
+                host_logmasses.append(meta.get('HOSTGAL_LOGMASS', -9.))
+                host_logmass_errs.append(meta.get('HOSTGAL_LOGMASS_ERR', -9.))
+                snrmax1 = np.max(lc.flux / lc.flux_err)
+                lc_snr2 = lc[lc.band_indices != lc[(lc.flux / lc.flux_err) == snrmax1].band_indices.values[0]]
+                if lc_snr2.shape[0] == 0:
+                    snrmax2 = -99
+                    snrmax3 = -99
+                else:
+                    snrmax2 = np.max(lc_snr2.flux / lc_snr2.flux_err)
+                    lc_snr3 = lc_snr2[lc_snr2.band_indices !=
+                                      lc_snr2[(lc_snr2.flux / lc_snr2.flux_err) == snrmax2].band_indices.values[0]]
+                    if lc_snr3.shape[0] == 0:
                         snrmax3 = -99
                     else:
-                        snrmax2 = np.max(lc_snr2.flux / lc_snr2.flux_err)
-                        lc_snr3 = lc_snr2[lc_snr2.band_indices !=
-                                          lc_snr2[(lc_snr2.flux / lc_snr2.flux_err) == snrmax2].band_indices.values[0]]
-                        if lc_snr3.shape[0] == 0:
-                            snrmax3 = -99
-                        else:
-                            snrmax3 = np.max(lc_snr3.flux / lc_snr3.flux_err)
-                    snrmax1s.append(snrmax1)
-                    snrmax2s.append(snrmax2)
-                    snrmax3s.append(snrmax3)
-                N_sn = sn_list.shape[0]
-                N_obs = np.max(n_obs)
-                N_col = lc.shape[1] - 2
-                all_data = np.zeros((N_sn, N_obs, N_col))
-                print('Saving light curves to standard grid...')
-                lcplot_data = pd.DataFrame()
-                for i in tqdm(range(len(all_lcs))):
-                    lc = all_lcs[i]
-                    save_lc = lc[['MJD', 'flux', 'flux_err', 'FLT']].copy()
-                    save_lc.columns = ['MJD', 'FLUXCAL', 'FLUXCALERR', 'FLT']
-                    save_lc.insert(loc=0, column='CID', value=sne[i])
-                    lcplot_data = pd.concat([lcplot_data, save_lc])
-                    lc = lc.iloc[:, :-2]
-                    all_data[i, :lc.shape[0], :] = lc.values
-                    all_data[i, lc.shape[0]:, 2] = 1 / jnp.sqrt(2 * np.pi)
-                    # all_data[i, lc.shape[0]:, 3] = 10  # Arbitrarily set all masked points to H-band
-                all_data = all_data.T
-                t = all_data[0, ...]
-                keep_shape = t.shape
-                t = t.flatten(order='F')
-                J_t = self.J_t_map(t, self.tau_knots, self.KD_t).reshape((*keep_shape, self.tau_knots.shape[0]),
-                                                                         order='F').transpose(1, 2, 0)
-                flux_data = all_data[[0, 1, 2, 5, 6, 7, 8, 9, 10, 11], ...]
-                mag_data = all_data[[0, 3, 4, 5, 6, 7, 8, 9, 10, 11], ...]
-                # Mask out negative fluxes, only for mag data--------------------------
-                for i in range(len(all_lcs)):
-                    mag_data[:2, (flux_data[1, ...] <= 0)] = 0  # Mask out photometry
-                    mag_data[4, (flux_data[1, ...] <= 0)] = 0  # Mask out band
-                    mag_data[-1, (flux_data[1, ...] <= 0)] = 0  # Set mask row
-                    mag_data[2, (flux_data[1, ...] <= 0)] = 1 / jnp.sqrt(2 * np.pi)
-                # ---------------------------------------------------------------------
-                sne = sn_list['SNID'].values
-                self.sn_list = sne
-                if 'training' in args['mode'].lower():
-                    self.data = device_put(mag_data)
-                else:
-                    self.data = device_put(flux_data)
-                self.J_t = device_put(J_t)
-                self.used_band_inds = jnp.array([self.band_dict[f] for f in used_bands])
-                self.used_band_dict = used_band_dict
-                self.zps = self.zps[self.used_band_inds]
-                self.offsets = self.offsets[self.used_band_inds]
-                self.band_weights = self._calculate_band_weights(self.data[-5, 0, :], self.data[-2, 0, :])
-                self.peak_mjds = np.array(peak_mjds)
-                self.lcplot_data = lcplot_data
+                        snrmax3 = np.max(lc_snr3.flux / lc_snr3.flux_err)
+                snrmax1s.append(snrmax1)
+                snrmax2s.append(snrmax2)
+                snrmax3s.append(snrmax3)
+            N_sn = sn_list.shape[0]
+            N_obs = np.max(n_obs)
+            N_col = lc.shape[1] - 2
+            all_data = np.zeros((N_sn, N_obs, N_col))
+            print('Saving light curves to standard grid...')
+            lcplot_data = pd.DataFrame()
+            for i in tqdm(range(len(all_lcs))):
+                lc = all_lcs[i]
+                save_lc = lc[['MJD', 'flux', 'flux_err', 'FLT']].copy()
+                save_lc.columns = ['MJD', 'FLUXCAL', 'FLUXCALERR', 'FLT']
+                save_lc.insert(loc=0, column='CID', value=sne[i])
+                lcplot_data = pd.concat([lcplot_data, save_lc])
+                lc = lc.iloc[:, :-2]
+                all_data[i, :lc.shape[0], :] = lc.values
+                all_data[i, lc.shape[0]:, 2] = 1 / jnp.sqrt(2 * np.pi)
+                # all_data[i, lc.shape[0]:, 3] = 10  # Arbitrarily set all masked points to H-band
+            all_data = all_data.T
+            t = all_data[0, ...]
+            keep_shape = t.shape
+            t = t.flatten(order='F')
+            J_t = self.J_t_map(t, self.tau_knots, self.KD_t).reshape((*keep_shape, self.tau_knots.shape[0]),
+                                                                     order='F').transpose(1, 2, 0)
+            flux_data = all_data[[0, 1, 2, 5, 6, 7, 8, 9, 10, 11], ...]
+            mag_data = all_data[[0, 3, 4, 5, 6, 7, 8, 9, 10, 11], ...]
+            # Mask out negative fluxes, only for mag data--------------------------
+            for i in range(len(all_lcs)):
+                mag_data[:2, (flux_data[1, ...] <= 0)] = 0  # Mask out photometry
+                mag_data[4, (flux_data[1, ...] <= 0)] = 0  # Mask out band
+                mag_data[-1, (flux_data[1, ...] <= 0)] = 0  # Set mask row
+                mag_data[2, (flux_data[1, ...] <= 0)] = 1 / jnp.sqrt(2 * np.pi)
+            # ---------------------------------------------------------------------
+            sne = sn_list['SNID'].values
+            self.sn_list = sne
+            if 'training' in args['mode'].lower():
+                self.data = device_put(mag_data)
+            else:
+                self.data = device_put(flux_data)
+            self.J_t = device_put(J_t)
+            self.used_band_inds = jnp.array([self.band_dict[f] for f in used_bands])
+            self.used_band_dict = used_band_dict
+            self.zps = self.zps[self.used_band_inds]
+            self.offsets = self.offsets[self.used_band_inds]
+            self.band_weights = self._calculate_band_weights(self.data[-5, 0, :], self.data[-2, 0, :])
+            self.peak_mjds = np.array(peak_mjds)
+            self.lcplot_data = lcplot_data
 
                 # Prep FITRES table
                 varlist = ["SN:"] * len(sne)
@@ -2872,7 +2872,6 @@
                 self.fitres_table = table
         elif args['file_format'] == 'snoopy':
             used_bands, used_band_dict = ['NULL_BAND'], {0: 0}
-<<<<<<< HEAD
             all_lcs, n_obs, sne, peak_mjds = [], [], [], []
             if 'version_photometry' in args.keys():
                 data_dir = args['version_photometry']
@@ -2900,29 +2899,6 @@
                     data = data[~data.BAND.isin(args['drop_bands'])]  # Skip certain bands
                     zhel, ra, dec = float(zhel), float(ra), float(dec)
                     mwebv = self.sfd.ebv(ra, dec)
-=======
-            sne, peak_mjds = [], []
-            print('Reading light curves...')
-            for i in tqdm(range(sn_list.shape[0])):
-                row = sn_list.iloc[i]
-                sn_files = row.files.split(',')
-                sn_lc = None
-                sn = row.SNID
-                data_root = args['data_root']
-                for file in sn_files:
-                    meta, lcdata = sncosmo.read_snana_ascii(os.path.join(data_root, file), default_tablename='OBS')
-                    data = lcdata['OBS'].to_pandas()
-                    if 'SEARCH_PEAKMJD' in sn_list.columns:
-                        peak_mjd = row.SEARCH_PEAKMJD
-                    else:
-                        peak_mjd = meta['SEARCH_PEAKMJD']
-                    if 'BAND' in data.columns:  # This column can have different names which can be confusing, let's
-                                                # just rename it so it's always the same
-                        data = data.rename(columns={'BAND': 'FLT'})
-                    data = data[~data.FLT.isin(args['drop_bands'])]  # Skip certain bands
-                    zhel = meta['REDSHIFT_HELIO']
-                    data['t'] = (data.MJD - peak_mjd) / (1 + zhel)
->>>>>>> e0867086
                     # If filter not in map_dict, assume one-to-one mapping------
                     map_dict = args['map']
                     for f in data.BAND.unique():
