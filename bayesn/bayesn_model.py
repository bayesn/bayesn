"""
BayeSN SED Model. Defines a class which allows you to fit or simulate from the
BayeSN Optical+NIR SED model.
"""

import os
import subprocess

import matplotlib.pyplot as plt
import numpy as np
import scipy
from scipy.interpolate import interp1d
from scipy.integrate import simpson
import numpyro
from numpyro.infer import (
    MCMC,
    NUTS,
    init_to_median,
    init_to_sample,
    init_to_value,
    Predictive,
)
import numpyro.distributions as dist
from numpyro.optim import Adam
from numpyro.infer import SVI, Trace_ELBO
from numpyro.infer.autoguide import (
    AutoDelta,
    AutoMultivariateNormal,
    AutoDiagonalNormal,
    AutoLaplaceApproximation,
)
import h5py
import sncosmo
from .spline_utils import invKD_irr, spline_coeffs_irr
from .bayesn_io import write_snana_lcfile
import pickle
import pandas as pd
import jax
from jax import device_put
from jax.lax import fori_loop
import jax.numpy as jnp
from jax.scipy.stats import norm
from jax.scipy.special import ndtri, ndtr
from jax.random import PRNGKey, split
from astropy.cosmology import FlatLambdaCDM
import astropy.table as at
import astropy.constants as const
from astropy.io import ascii
import matplotlib as mpl
from matplotlib import rc
import arviz
import dust_extinction.parameter_averages as dust_ext
import timeit
from astropy.io import fits
from ruamel.yaml import YAML
import time
from tqdm import tqdm
from astropy.table import QTable
from .zltn_utils import *

yaml = YAML(typ="safe")
yaml.default_flow_style = False

jax.config.update("jax_enable_x64", True)  # Enables 64 computation

np.seterr(divide="ignore", invalid="ignore")  # Disable divide by zero warnings

# jax.config.update('jax_platform_name', 'cpu')  # Forces CPU


class SEDmodel(object):
    """
    BayeSN-SED Model

    Class which imports a BayeSN model, and allows one to fit or simulate
    Type Ia supernovae based on this model.

    Parameters
    ----------
    num_devices: int, optional
            If running on a CPU, numpyro will by default see it as a single device - this argument will set the number
            of available cores for numpyro to use e.g. set to 4, you can train 4 chains on 4 cores in parallel. Defaults
            to 4.
    load_model : str, optional
        Can be either a pre-defined BayeSN model name (see table below), or
        a path to directory containing a set of .txt files from which a
        valid model can be constructed. Currently implemented default models
        are listed below - default is T21.

        ``M20_model``: Mandel+20 BayeSN model (arXiv:2008.07538).
                        Covers rest wavelength range of 3000-18500A (BVRIYJH). No treatment of host mass effects.
                        Global RV assumed. Trained on low-z Avelino+19 (ApJ, 887, 106) compilation of CfA, CSP and
                        others.
        ``T21_model``: Thorp+21 No-Split BayeSN model (arXiv:2102:05678).
                        Covers rest wavelength range of 3500-9500A (griz). No treatment of host mass effects. Global RV
                        assumed. Trained on Foundation DR1 (Foley+18, Jones+19).
        ``W22_model``: Ward+22 No-Split BayeSN model (arXiv:2209.10558).
                        Covers rest wavelength range of 3000-18500A (BVRIYJH). No treatment of host mass effects. Global
                        RV assumed. Trained on Foundation DR1 (Foley+18, Jones+19) and low-z Avelino+19 (ApJ, 887, 106)
                        compilation of CfA, CSP and others.
    fiducial_cosmology :  dict, optional
        Dictionary containg kwargs ``{H0, Om0}`` for initialising an ``astropy.cosmology.FlatLambdaCDM`` instance.
        Defaults to Riess+16 (ApJ, 826, 56) cosmology:
        ``{H0:73.24, "Om0":0.28}``.
    filter_yaml: str, optional
        Path to yaml file containing details on filters and standards to use. If not specified, will look for a file
        called filters.yaml in directory that BayeSN is called from.

    Methods
    -------

    dust_model:
        Defines numpyro model for inferring dust parameters with population level SN parameters fixed based on
        previously trained model.
    dust_redshift_model:
        Defines numpyro model for inferring dust parameters with population level SN parameters fixed based on
        previously trained model, allowing the means of the RV and AV distribution to linearly evolve with redshift
    dust_model_split_mag:
        Defines numpyro model for inferring dust parameters, splitting the population in two based on host galaxy
        stellar mass as well as allowing an intrinsic magnitude offset between the bins. Population level SN parameters
        are fixed based on previously trained model.
    dust_model_split_sed:
        Defines numpyro model for inferring dust parameters, splitting the population in two based on host galaxy
        stellar mass as well as allowing an intrinsic SED difference between the bins. Population level SN parameters
        are fixed based on previously trained model.
    fit_model_globalRV:
        Defines numpyro model for fitting latent SN parameters including distance, conditioned on fixed population
        level parameters based on previously trained model. Assumes single global RV across population.
    fit_model_popRV:
        Defines numpyro model for fitting latent SN parameters including distance, conditioned on fixed population
        level parameters based on previously trained model. Assumes truncated Gaussian population RV distribution.
    get_flux_batch:
        Get integrated fluxes for BayeSN SED model across a large number of SNe, phases and bands.
    def get_flux_from_chains:
        Get model photometry from BayeSN SED model for posterior samples from model fitting chains.
    get_mag_batch:
        Get magnitudes for BayeSN SED model across a large number of SNe, phases and bands.
    get_spectra:
        Get spectra for BayeSN SED model across a large number of SNe and phases.
    initial_guess:
        Defined method used to initialise chains for model training.
    parse_yaml_input:
        Parse the input yaml file along with any command line arguments to define the job being run.
    postprocess:
        Postprocess the output of the MCMC run if required and save the chains and summaries.
    process_dataset:
        Process a set of data for use by the BayeSN model.
    run:
        Run an inference job using the BayeSN model.
    sample_AV:
        Sample AV from the population distribution based on a pre-trained model.
    sample_del_M:
        Sample delta_M from the population distribution based on a pre-trained model.
    sample_epsilon:
        Sample epsilon from the population distribution based on a pre-trained model.
    sample_theta:
        Sample theta from the population distribution based on a pre-trained model.
    simulate_light_curve:
        Simulate a light curve or set of light curves from the BayeSN SED model.
    simulate_spectrum:
        Simulate a specrum or set of spectra from the BayeSN SED model.
    spline_coeffs_irr_step:
        Vectorized version of spline coefficient calculations in spline_utils.
    train_model_globalRV:
        Defines numpyro model to train the BayeSN SED model assuming a truncated Gaussian RV population distribution.
    train_model_popRV:
        Defines numpyro model to train the BayeSN SED model assuming a single global fixed RV value across the
        population.

    Attributes
    ----------
    cosmo: `astropy.cosmology.FlatLambdaCDM`
        Defines the fiducial cosmology assumed by the model when training
    RV_MW: float
        RV value for calculating Milky Way extinction
    sigma_pec: float
        Peculiar velocity to be used in calculating redshift uncertainties, set to 150 km/s
    l_knots: array-like
        Array of wavelength knots which the model is defined at
    t_knots: array-like
        Array of time knots which the model is defined at
    W0: array-like
        W0 matrix for loaded model
    W1: array-like
        W1 matrix for loaded model
    L_Sigma: array-like
        Covariance matrix describing epsilon distribution for loaded model
    M0: float
        Reference absolute magnitude for scaling Hsiao template
    sigma0: float
        Standard deviation of grey offset parameter for loaded model
    RV: float
        Global host extinction value for loaded model
    tauA: float
        Global tauA value for exponential AV prior for loaded model
    spectrum_bins: int
        Number of wavelength bins used for modelling spectra and calculating photometry. Based on ParSNiP as presented
        in Boone+21
    hsiao_flux: array-like
        Grid of flux value for Hsiao template
    hsiao_t: array-like
        Time values corresponding to Hsiao template grid
    hsiao_l: array-like
        Wavelength values corresponding to Hsiao template grid

    Returns
    -------
    out: `bayesn_model.SEDmodel` instance
    """

    def __init__(
        self,
        num_devices=4,
        load_model="T21_model",
        filter_yaml=None,
        fiducial_cosmology={"H0": 73.24, "Om0": 0.28},
        load_redlaw="F99",
    ):
        # Settings for jax/numpyro
        numpyro.set_host_device_count(num_devices)
        self.start_time = time.time()
        self.end_time = None
        # os.environ['XLA_PYTHON_CLIENT_PREALLOCATE'] = 'false'
        print("Current devices:", jax.devices())

        self.__root_dir__ = os.path.dirname(os.path.abspath(__file__))
        print(f"Currently working in {os.getcwd()}")

        # Load built-in filter_yaml and add custom filters if specified
        self.cosmo = FlatLambdaCDM(**fiducial_cosmology)
        self.data = None
        self.hsiao_interp = None
        self.RV_MW = device_put(jnp.array(3.1))
        self.sigma_pec = device_put(jnp.array(150 / 3e5))
        self.sn_list = None
        self.filter_yaml = filter_yaml
        built_in_models = next(os.walk(os.path.join(self.__root_dir__, "model_files")))[
            1
        ]

        self.model_name = load_model
        if os.path.exists(load_model):
            print(f"Loading custom model at {load_model}")
            with open(load_model, "r") as file:
                params = yaml.load(file)
        elif load_model in built_in_models:
            print(f"Loading built-in model {load_model}")
            with open(
                os.path.join(
                    self.__root_dir__, "model_files", load_model, "BAYESN.YAML"
                ),
                "r",
            ) as file:
                params = yaml.load(file)
        else:
            raise FileNotFoundError(
                f"Specified model {load_model} does not exist and does not correspond to one "
                f"of the built-in model {built_in_models}"
            )

        # Define example light curve for jupyter notebook demos
        self.example_lc = os.path.join(
            self.__root_dir__, "data", "example_lcs", "Foundation_DR1_2016W.txt"
        )

        self.l_knots = jnp.array(params["L_KNOTS"])
        self.tau_knots = jnp.array(params["TAU_KNOTS"])
        self.W0 = jnp.array(params["W0"])
        self.W1 = jnp.array(params["W1"])
        self.L_Sigma = jnp.array(params["L_SIGMA_EPSILON"])
        self.M0 = jnp.array(params["M0"])
        self.sigma0 = jnp.array(params["SIGMA0"])
        self.tauA = jnp.array(params["TAUA"])
        if "RV" in params.keys():
            self.model_type = "fixed_RV"
            self.RV = jnp.array(params["RV"])
        elif "MUR" in params.keys():
            self.model_type = "pop_RV"
            self.mu_R = jnp.array(params["MUR"])
            self.sigma_R = jnp.array(params["SIGMAR"])

        self.trunc_val = 1.2

        self.used_band_inds = None
        self.band_weights = None
        self._setup_band_weights()

        self._load_redlaw(load_redlaw)

        self.J_t_map = jax.jit(
            jax.vmap(self.spline_coeffs_irr_step, in_axes=(0, None, None))
        )

    def _load_hsiao_template(self):
        """
        Loads the Hsiao template from the internal HDF5 file.

        Stores the template as an attribute of `SEDmodel`.


        Returns
        -------

        """
        with h5py.File(
            os.path.join(self.__root_dir__, "data", "hsiao.h5"), "r"
        ) as file:
            data = file["default"]

            hsiao_phase = data["phase"][()].astype("float64")
            hsiao_wave = data["wave"][()].astype("float64")
            hsiao_flux = data["flux"][()].astype("float64")

        KD_l_hsiao = invKD_irr(hsiao_wave)
        self.KD_t_hsiao = device_put(invKD_irr(hsiao_phase))
        self.J_l_T_hsiao = device_put(
            spline_coeffs_irr(self.model_wave, hsiao_wave, KD_l_hsiao)
        )

        self.hsiao_t = device_put(hsiao_phase)
        self.hsiao_l = device_put(hsiao_wave)
        self.hsiao_flux = device_put(hsiao_flux.T)
        self.hsiao_flux = jnp.matmul(self.J_l_T_hsiao, self.hsiao_flux)

    def _setup_band_weights(self):
        """
        Sets up the interpolation for the band weights used for photometry as well as calculating the zero points for
        each band. This code is partly based off ParSNiP from Boone+21
        """
        # Build the model in log wavelength
        self.min_wave = self.l_knots[0]
        self.max_wave = self.l_knots[-1]
        self.spectrum_bins = 300
        self.band_oversampling = 51
        self.max_redshift = 4

        model_log_wave = np.linspace(
            np.log10(self.min_wave), np.log10(self.max_wave), self.spectrum_bins
        )

        model_spacing = model_log_wave[1] - model_log_wave[0]

        band_spacing = model_spacing / self.band_oversampling
        band_max_log_wave = (
            np.log10(self.max_wave * (1 + self.max_redshift)) + band_spacing
        )

        # Oversampling must be odd.
        assert self.band_oversampling % 2 == 1
        pad = (self.band_oversampling - 1) // 2
        band_log_wave = np.arange(
            np.log10(self.min_wave), band_max_log_wave, band_spacing
        )
        band_wave = 10**band_log_wave

        # Load in-built filter yaml first
        with open(
            os.path.join(self.__root_dir__, "bayesn-filters", "filters.yaml"), "r"
        ) as file:
            filter_dict = yaml.load(file)

        # Prepend root locations for in-built filters
        for key, val in filter_dict["standards"].items():
            filter_dict["standards"][key]["path"] = os.path.join(
                self.__root_dir__, "bayesn-filters", val["path"]
            )

        for key, val in filter_dict["filters"].items():
            filter_dict["filters"][key]["path"] = os.path.join(
                self.__root_dir__, "bayesn-filters", val["path"]
            )

        # Add custom filters, if specified
        if self.filter_yaml is not None:
            if not os.path.exists(self.filter_yaml):
                raise FileNotFoundError(
                    f"Specified filter yaml {self.filter_yaml} does not exist"
                )
            with open(self.filter_yaml, "r") as file:
                custom_filter_dict = yaml.load(file)
            # Add custom standards if specified---------------------
            if "standards" in custom_filter_dict.keys():
                if "standards_root" in custom_filter_dict.keys():
                    standards_root = custom_filter_dict["standards_root"]
                else:
                    standards_root = ""
                for key, val in custom_filter_dict["standards"].items():
                    path = os.path.join(standards_root, val["path"])
                    # Fill environment variables if used e.g. $SNDATA_ROOT
                    split_path = os.path.normpath(path).split(os.path.sep)
                    root = split_path[0]
                    if root[:1] == "$":
                        env = os.getenv(root[1:])
                        if env is None:
                            raise FileNotFoundError(
                                f"The environment variable {root} was not found"
                            )
                        path = os.path.join(env, *split_path[1:])
                    elif not os.path.isabs(
                        path
                    ):  # If relative path, prepend yaml location
                        path = os.path.join(
                            os.path.split(os.path.abspath(self.filter_yaml))[0], path
                        )
                    custom_filter_dict["standards"][key]["path"] = path
                    # Add custom standard and overwrite existing one of same name if present
                    filter_dict["standards"][key] = custom_filter_dict["standards"][key]
            # Add custom filters
            if "filters_root" in custom_filter_dict.keys():
                filters_root = custom_filter_dict["filters_root"]
            else:
                filters_root = ""
            for key, val in custom_filter_dict["filters"].items():
                path = os.path.join(filters_root, val["path"])
                # Fill environment variables if used e.g. $SNDATA_ROOT
                split_path = os.path.normpath(path).split(os.path.sep)
                root = split_path[0]
                if root[:1] == "$":
                    env = os.getenv(root[1:])
                    if env is None:
                        raise FileNotFoundError(
                            f"The environment variable {root} was not found"
                        )
                    path = os.path.join(env, *split_path[1:])
                elif not os.path.isabs(path):  # If relative path, prepend yaml location
                    path = os.path.join(
                        os.path.split(os.path.abspath(self.filter_yaml))[0], path
                    )
                custom_filter_dict["filters"][key]["path"] = path
                # Add custom filter and overwrite existing one of same name if present
                filter_dict["filters"][key] = custom_filter_dict["filters"][key]

        # Load standard spectra if necessary, AB is just calculated analytically so no standard spectrum is required----
        for key, val in filter_dict["standards"].items():
            path = val["path"]
            if ".fits" in path:  # If fits file
                with fits.open(path) as hdu:
                    standard_df = pd.DataFrame.from_records(hdu[1].data)
                standard_lam, standard_f = (
                    standard_df.WAVELENGTH.values,
                    standard_df.FLUX.values,
                )
            else:
                standard_txt = np.loadtxt(path)
                standard_lam, standard_f = standard_txt[:, 0], standard_txt[:, 1]
            filter_dict["standards"][key]["lam"] = standard_lam
            filter_dict["standards"][key]["f_lam"] = standard_f

        def ab_standard_flam(l):  # Can just use analytic function for AB spectrum
            f = (const.c.to("AA/s").value / 1e23) * (l**-2) * 10 ** (-48.6 / 2.5) * 1e23
            return f

        # Load filters------------------------------
        band_weights, zps, offsets = [], [], []
        self.band_dict, self.zp_dict, self.band_lim_dict = {}, {}, {}

        # Prepare NULL band. This is a fake band with a very wide wavelength range used only for padded data points to
        # ensure that these padded data points never fall out of the wavelength coverage of the model. These padded
        # data points do not contribute to the likelihood in any way, this is entirely for computational reasons
        self.band_dict["NULL_BAND"] = 0
        self.zp_dict["NULL_BAND"] = 10  # Arbitrary number
        self.band_lim_dict["NULL_BAND"] = band_wave[0], band_wave[-1]
        band_weights.append(np.ones_like(band_wave))
        zps.append(10)
        offsets.append(0)

        band_ind = 1
        for key, val in filter_dict["filters"].items():
            band, magsys, offset = key, val["magsys"], val["magzero"]
            try:
                R = np.loadtxt(val["path"])
            except:
                raise FileNotFoundError(
                    f'Filter response file {val["path"]} not found for {key}'
                )

            # Convert wavelength units if required, model is defined in Angstroms
            units = val.get("lam_unit", "AA")
            if units.lower() == "nm":  # Convert from nanometres to Angstroms
                R[:, 0] = R[:, 0] * 10
            elif units.lower() == "micron":  # Convert from microns to Angstroms
                R[:, 0] = R[:, 0] * 1e4

            band_low_lim = R[np.where(R[:, 1] > 0.01 * R[:, 1].max())[0][0], 0]
            band_up_lim = R[np.where(R[:, 1] > 0.01 * R[:, 1].max())[0][-1], 0]

            # Convolve the bands to match the sampling of the spectrum.
            band_conv_transmission = jnp.interp(
                band_wave, R[:, 0], R[:, 1], left=0, right=0
            )
            # band_conv_transmission = scipy.interpolate.interp1d(R[:, 0], R[:, 1], kind='cubic',
            #                                                     fill_value=0, bounds_error=False)(band_wave)

            dlamba = jnp.diff(band_wave)
            dlamba = jnp.r_[dlamba, dlamba[-1]]

            num = band_wave * band_conv_transmission * dlamba
            denom = jnp.sum(num)
            band_weight = num / denom

            band_weights.append(band_weight)

            # Get zero points
            lam = R[:, 0]
            if magsys == "ab":
                zp = ab_standard_flam(lam)
            else:
                standard = filter_dict["standards"][magsys]
                zp = interp1d(standard["lam"], standard["f_lam"], kind="cubic")(lam)

            int1 = simpson(lam * zp * R[:, 1], x=lam)
            int2 = simpson(lam * R[:, 1], x=lam)
            zp = 2.5 * np.log10(int1 / int2)
            self.band_dict[band] = band_ind
            self.band_lim_dict[band] = [band_low_lim, band_up_lim]
            self.zp_dict[band] = zp
            zps.append(zp)
            offsets.append(offset)
            band_ind += 1

        self.used_band_inds = np.array(list(self.band_dict.values()))
        self.zps = jnp.array(zps)
        self.offsets = jnp.array(offsets)
        self.inv_band_dict = {val: key for key, val in self.band_dict.items()}

        # Get the locations that should be sampled at redshift 0. We can scale these to
        # get the locations at any redshift.
        band_interpolate_locations = jnp.arange(
            0, self.spectrum_bins * self.band_oversampling, self.band_oversampling
        )

        # Save the variables that we need to do interpolation.
        self.band_interpolate_locations = device_put(band_interpolate_locations)
        self.band_interpolate_spacing = band_spacing
        self.band_interpolate_weights = jnp.array(band_weights)
        self.model_wave = 10**model_log_wave
        self.used_band_dict = {val: val for val in self.band_dict.values()}

        self.uv_ind1 = (
            self.model_wave < 2700
        )  # Need to use separate UV term for F99 law below 2700AA
        self.uv_ind2 = (self.model_wave < 2700) & ((1e4 / self.model_wave) >= 5.9)
        self.uv_ind3 = (1e4 / self.model_wave[self.uv_ind1]) >= 5.9
        self.uv_x = 1e4 / self.model_wave[self.uv_ind1]

        KD_l = invKD_irr(self.l_knots)
        self.J_l_T = device_put(spline_coeffs_irr(self.model_wave, self.l_knots, KD_l))
        self.KD_t = device_put(invKD_irr(self.tau_knots))
        self._load_hsiao_template()
        self.sim = False  # Keep track of whether data is simulated

        self.ZPT = 27.5  # Zero point
        self.J_l_T = device_put(self.J_l_T)
        self.hsiao_flux = device_put(self.hsiao_flux)
        self.J_l_T_hsiao = device_put(self.J_l_T_hsiao)
        # self.xk = jnp.array(
        #     [
        #         0.0,
        #         1e4 / 26500.0,
        #         1e4 / 12200.0,
        #         1e4 / 6000.0,
        #         1e4 / 5470.0,
        #         1e4 / 4670.0,
        #         1e4 / 4110.0,
        #         1e4 / 2700.0,
        #         1e4 / 2600.0,
        #     ]
        # )
        # KD_x = invKD_irr(self.xk)
        # self.M_fitz_block = device_put(
        #     spline_coeffs_irr(1e4 / self.model_wave, self.xk, KD_x)
        # )

    def _calculate_band_weights(self, redshifts, ebv):
        """
        Calculates the observer-frame band weights, including the effect of Milky Way extinction, for each SN

        Parameters
        ----------
        redshifts: array-like
            Array of redshifts for each SN
        ebv: array-like
            Array of Milky Way E(B-V) values for each SN

        Returns
        -------

        weights: array-like
            Array containing observer-frame band weights

        """
        # Figure out the locations to sample at for each redshift.
        locs = (
            self.band_interpolate_locations
            + jnp.log10(1 + redshifts)[:, None] / self.band_interpolate_spacing
        )

        flat_locs = locs.flatten()

        # Linear interpolation
        int_locs = flat_locs.astype(jnp.int32)
        remainders = flat_locs - int_locs

        self.band_interpolate_weights = self.band_interpolate_weights[
            self.used_band_inds, ...
        ]

        start = self.band_interpolate_weights[..., int_locs]
        end = self.band_interpolate_weights[..., int_locs + 1]

        flat_result = remainders * end + (1 - remainders) * start
        weights = flat_result.reshape((-1,) + locs.shape).transpose(1, 2, 0)
        # Normalise so max transmission = 1
        sum = jnp.sum(weights, axis=1)
        weights /= sum[:, None, :]

        # Apply MW extinction
        av = self.RV_MW * ebv
        unique_redshifts, idx = jnp.unique(redshifts, return_inverse=True)
        all_lam = np.array(self.model_wave[None, :] * (1 + unique_redshifts[:, None]))
        all_lam = all_lam.flatten(order="F")
        self._load_redlaw(self.redlaw_name, x=all_lam, verbose=False)
        axav = self.get_axav(float(self.RV_MW)).reshape(
            (len(unique_redshifts), weights.shape[1]), order="F"
        )
        mw_ext = jnp.empty((len(redshifts), weights.shape[1]))

        def copy_unique_axav(i, mw_ext):
            return mw_ext.at[i, :].set(axav[idx[i]])

        mw_ext = fori_loop(0, len(redshifts), copy_unique_axav, mw_ext)
        mw_ext = mw_ext * av[:, None]
        mw_ext = jnp.power(10, -0.4 * mw_ext)
        # reset back to just self.model_wave for get_axav calculations
        self._load_redlaw(self.redlaw_name, x=self.model_wave, verbose=False)

        weights = weights * mw_ext[..., None]

        # We need an extra term of 1 + z from the filter contraction.
        weights /= (1 + redshifts)[:, None, None]

        return weights

    def _load_redlaw(self, redlaw, x="default", verbose=True):
        """
        Loads a reddening law from a yaml file.

        Each reddening law is specified as A(x)/A(V) = a(x) + b(x)/RV where
        {a,b}(x) = x**REGIME_EXP * (P_{a,b}(x) + R_{a,b}(x)/D_{a,b}(x))
        where P_{a,b}, R_{a,b}, and D_{a,b} are all standard polynomials.
        If L_KNOTS is provided in the yaml file, b(x) is instead defined as a natural
        cubic spline with knots at L_KNOTS and values defined by RV**MIN_ORDER times
        a polynomial function of RV with coefficients given by RV_COEFFS.
        Example:
            if a knot's RV_COEFFS list is [m, n, p] and MIN_ORDER is -1
            the spline value at that knot is given by
            m*RV**1 + n*RV**0 + p*RV**(-1)

        Encodes the reddening law into the attributes redlaw_ax, redlaw_bx,
        redlaw_num_knots, redlaw_rv_coeffs, and redlaw_min_order, all of which
        are accessed by the get_spectra method.

        The recognized YAML keywords and their descriptions are described in the
        redlaws/README file.

        Returns
        -------
        """
        self.redlaw_name = redlaw
        built_in_redlaws = next(os.walk(os.path.join(self.__root_dir__, "redlaws")))[1]
        if os.path.exists(redlaw):
            if verbose:
                print(f"Loading custom reddening law at {redlaw}")
            with open(load_model, "r") as file:
                redlaw_params = yaml.load(file)
        elif redlaw in built_in_redlaws:
            if verbose:
                print(f"Loading built-in reddening law {redlaw}")
            with open(
                os.path.join(self.__root_dir__, "redlaws", redlaw, "BAYESN.YAML"),
                "r",
            ) as file:
                redlaw_params = yaml.load(file)
        else:
            raise FileNotFoundError(
                f"Specified reddening law {redlaw} does not exist and does not correspond to one "
                f"of the built-in model {built_in_redlaws}"
            )
        self.redlaw_rv_coeffs = device_put(
            jnp.array(redlaw_params.get("RV_COEFFS", [[1]]))
        )
        self.redlaw_num_knots = len(redlaw_params.get("L_KNOTS", [1]))
        self.redlaw_min_order = redlaw_params.get("MIN_ORDER", 0)
        n_regimes = len(redlaw_params.get("REGIMES", [1]))
        ones = jnp.ones((n_regimes, 1))
        zeros = jnp.zeros((n_regimes, 1))
        units = redlaw_params.get("UNITS", "inverse microns")
        if isinstance(x, str) and x == "default":
            x = self.model_wave
        if "micron" in units:
            x = x / 1e4
        if "inverse" in units:
            x = 1 / x
        self.redlaw_range = redlaw_params.get("WAVE_RANGE", (min(x), max(x)))
        self.redlaw_RV_range = redlaw_params.get("RV_RANGE", (2, 6))
        redlaw = {}
        for var in "AB":
            redlaw[var] = jnp.zeros((len(x), 1))
        if "L_KNOTS" in redlaw_params:
            self.redlaw_xk = jnp.array(redlaw_params["L_KNOTS"])
            redlaw["B"] = spline_coeffs_irr(
                x, self.redlaw_xk, invKD_irr(self.redlaw_xk)
            )
        undefined_intervals = []
        if min(x) < self.redlaw_range[0]:
            undefined_intervals.append(str((min(x), self.redlaw_range[0])))
        if max(x) > self.redlaw_range[1]:
            undefined_intervals.append(str((self.redlaw_range[1], max(x))))
        if undefined_intervals != []:
            if verbose:
                print(
                    f"WARNING: The {self.redlaw_name} reddening law is only valid from {self.redlaw_range[0]} to {self.redlaw_range[1]} {units}. "
                    f"There will be no extinction applied in {' and '.join(undefined_intervals)} {units}"
                )
        for i in range(n_regimes):
            wl_range = redlaw_params.get("REGIMES", [[0, 10]])[i]
            idx = jnp.where((wl_range[0] <= x) & (x < wl_range[1]))
            if not idx[0].shape[0]:
                continue
            mod_x = x[idx]
            for var in "AB":
                if var == "B" and "L_KNOTS" in redlaw_params:
                    continue
                poly = jnp.array(redlaw_params.get(f"{var}_POLY_COEFFS", ones)[i])
                rem = jnp.array(redlaw_params.get(f"{var}_REMAINDER_COEFFS", zeros)[i])
                div = jnp.array(redlaw_params.get(f"{var}_DIVISOR_COEFFS", zeros)[i])
                # Asymmetric Drude for G23
                # Symmetric Drude profiles converted to polynomials
                amp, center, fwhm, asym = jnp.array(
                    redlaw_params.get(f"{var}_DRUDE_PARAMS", jnp.zeros((n_regimes, 4)))[
                        i
                    ]
                )
                gamma = 2 * fwhm / (1 + jnp.exp(asym * (1 / mod_x - center)))
                redlaw[var] = (
                    redlaw[var]
                    .at[idx, 0]
                    .add(
                        mod_x ** redlaw_params.get("REGIME_EXP", zeros)[i]
                        * (
                            jnp.polyval(poly, mod_x)
                            + jnp.nan_to_num(
                                jnp.polyval(rem, mod_x) / jnp.polyval(div, mod_x),
                                posinf=0,
                                neginf=0,
                            )
                        )
                        * jnp.nan_to_num(
                            amp
                            * (gamma / center) ** 2
                            / (
                                (1 / (mod_x * center) - mod_x * center) ** 2
                                + (gamma / center) ** 2
                            ),
                            nan=1,
                            posinf=0,
                            neginf=0,
                        )
                    )
                )
        self.redlaw_ax = device_put(redlaw["A"])
        self.redlaw_bx = device_put(redlaw["B"])

    def get_axav(self, RV, num_batch=1):
        # if RV < self.redlaw_RV_range[0] or RV > self.redlaw_RV_range[1]:
        #     print(
        #         f"WARNING: The {self.redlaw_name} reddening law is only valid with RV in the interval {self.redlaw_RV_range}. RV={RV} will require extrapolation beyond the data used to define the model."
        #     )
        yk = jnp.zeros((num_batch, self.redlaw_num_knots))
        ones = jnp.ones((1, num_batch))

        def get_knot_value(i, yk):
            return yk.at[:, i].set(
                jnp.polyval(self.redlaw_rv_coeffs[i], RV, unroll=16)
                * RV**self.redlaw_min_order
            )

        yk = fori_loop(0, self.redlaw_num_knots, get_knot_value, yk)
        ax = (self.redlaw_ax @ ones).T
        bx = (self.redlaw_bx @ yk.T).T
        return ax + bx / jnp.array(RV)[..., None]

    def get_spectra(self, theta, AV, W0, W1, eps, RV, J_t, hsiao_interp):
        """
        Calculates rest-frame spectra for given parameter values

        Parameters
        ----------
        theta: array-like
            Set of theta values for each SN
        AV: array-like
            Set of host extinction values for each SN
        W0: array-like
            Global W0 matrix
        W1: array-like
            Global W1 matrix
        eps: array-like
            Set of epsilon values for each SN, describing residual colour variation
        RV: float
            Global R_V value for host extinction (need to allow this to be variable in future)
        J_t: array-like
            Matrix for cubic spline interpolation in time axis for each SN
        hsiao_interp: array-like
            Array containing Hsiao template spectra for each t value, comprising model for previous day, next day and
            t % 1 to allow for linear interpolation


        Returns
        -------

        model_spectra: array-like
            Matrix containing model spectra for all SNe at all time-steps

        """
        num_batch = theta.shape[0]
        # W0 = jnp.repeat(W0[None, ...], num_batch, axis=0)
        # W1 = jnp.repeat(W1[None, ...], num_batch, axis=0)

        W = W0 + theta[..., None, None] * W1 + eps

        WJt = jnp.matmul(W, J_t)
        W_grid = jnp.matmul(self.J_l_T, WJt)

        low_hsiao = self.hsiao_flux[:, hsiao_interp[0, ...].astype(int)]
        up_hsiao = self.hsiao_flux[:, hsiao_interp[1, ...].astype(int)]
        H_grid = (
            (1 - hsiao_interp[2, :]) * low_hsiao + hsiao_interp[2, :] * up_hsiao
        ).transpose(2, 0, 1)

        model_spectra = H_grid * 10 ** (-0.4 * W_grid)
        A = AV[..., None] * self.get_axav(RV, num_batch)
        f_A = 10 ** (-0.4 * A)
        model_spectra = model_spectra * f_A[..., None]

        return model_spectra

    def get_flux_batch(
        self,
        M0,
        theta,
        AV,
        W0,
        W1,
        eps,
        Ds,
        RV,
        band_indices,
        mask,
        J_t,
        hsiao_interp,
        weights,
    ):
        """
        Calculates observer-frame fluxes for given parameter values

        Parameters
        ----------
        M0: float or array-like
            Normalising constant to scale Hsiao template to correct order of magnitude. Typically fixed to -19.5
            although can be inferred separately for different bins in a mass split analysis
        theta: array-like
            Set of theta values for each SN
        AV: array-like
            Set of host extinction values for each SN
        W0: array-like
            Global W0 matrix
        W1: array-like
            Global W1 matrix
        eps: array-like
            Set of epsilon values for each SN, describing residual colour variation
        Ds: array-like
            Set of distance moduli for each SN
        RV: float
            Global R_V value for host extinction (need to allow this to be variable in future)
        band_indices: array-like
            Array containing indices describing which filter each observation is in
        mask: array-like
            Array containing mask describing whether observations should contribute to the posterior
        J_t: array-like
            Matrix for cubic spline interpolation in time axis for each SN
        hsiao_interp: array-like
            Array containing Hsiao template spectra for each t value, comprising model for previous day, next day and
            t % 1 to allow for linear interpolation
        weights: array_like
            Array containing band weights to use for photometry

        Returns
        -------

        model_flux: array-like
            Matrix containing model fluxes for all SNe at all time-steps

        """
        num_batch = theta.shape[0]
        num_observations = band_indices.shape[0]

        model_spectra = self.get_spectra(theta, AV, W0, W1, eps, RV, J_t, hsiao_interp)

        batch_indices = (jnp.arange(num_batch).repeat(num_observations)).astype(int)
        obs_band_weights = (
            weights[batch_indices, :, band_indices.T.flatten()]
            .reshape((num_batch, num_observations, -1))
            .transpose(0, 2, 1)
        )

        model_flux = jnp.sum(model_spectra * obs_band_weights, axis=1).T
        model_flux = model_flux * 10 ** (-0.4 * (M0 + Ds))
        zps = self.zps[band_indices]
        offsets = self.offsets[band_indices]
        zp_flux = 10 ** (zps / 2.5)
        model_flux = (model_flux / zp_flux) * 10 ** (
            0.4 * (27.5 - offsets)
        )  # Convert to FLUXCAL
        model_flux *= mask
        return model_flux

    def get_mag_batch(
        self,
        M0,
        theta,
        AV,
        W0,
        W1,
        eps,
        Ds,
        RV,
        band_indices,
        mask,
        J_t,
        hsiao_interp,
        weights,
    ):
        """
        Calculates observer-frame magnitudes for given parameter values

        Parameters
        ----------
        M0: float or array-like
            Normalising constant to scale Hsiao template to correct order of magnitude. Typically fixed to -19.5
            although can be inferred separately for different bins in a mass split analysis
        theta: array-like
            Set of theta values for each SN
        AV: array-like
            Set of host extinction values for each SN
        W0: array-like
            Global W0 matrix
        W1: array-like
            Global W1 matrix
        eps: array-like
            Set of epsilon values for each SN, describing residual colour variation
        Ds: array-like
            Set of distance moduli for each SN
        RV: float
            Global R_V value for host extinction (need to allow this to be variable in future)
        band_indices: array-like
            Array containing indices describing which filter each observation is in
        mask: array-like
            Array containing mask describing whether observations should contribute to the posterior
        J_t: array-like
            Matrix for cubic spline interpolation in time axis for each SN
        hsiao_interp: array-like
            Array containing Hsiao template spectra for each t value, comprising model for previous day, next day and
            t % 1 to allow for linear interpolation
        weights: array_like
            Array containing band weights to use for photometry

        Returns
        -------

        model_mag: array-like
            Matrix containing model magnitudes for all SNe at all time-steps
        """
        model_flux = self.get_flux_batch(
            M0,
            theta,
            AV,
            W0,
            W1,
            eps,
            Ds,
            RV,
            band_indices,
            mask,
            J_t,
            hsiao_interp,
            weights,
        )
        model_flux = (
            model_flux + (1 - mask) * 0.01
        )  # Masked data points are set to 0, set them to a small value
        # to avoid nans when logging

        model_mag = -2.5 * jnp.log10(model_flux) + 27.5
        model_mag *= mask  # Re-apply mask

        return model_mag

    @staticmethod
    def spline_coeffs_irr_step(x_now, x, invkd):
        """
        Vectorized version of cubic spline coefficient calculator found in spline_utils

        Parameters
        ----------
        x_now: array-like
            Current x location to calculate spline knots for
        x: array-like
            Numpy array containing the locations of the spline knots.
        invkd: array-like
            Precomputed matrix for generating second derivatives. Can be obtained
            from the output of ``spline_utils.invKD_irr``.

        Returns
        -------

        X: Set of spline coefficients for each x knot

        """
        X = jnp.zeros_like(x)
        up_extrap = x_now > x[-1]
        down_extrap = x_now < x[0]
        interp = 1 - up_extrap - down_extrap

        h = x[-1] - x[-2]
        a = (x[-1] - x_now) / h
        b = 1 - a
        f = (x_now - x[-1]) * h / 6.0

        X = X.at[-2].set(X[-2] + a * up_extrap)
        X = X.at[-1].set(X[-1] + b * up_extrap)
        X = X.at[:].set(X[:] + f * invkd[-2, :] * up_extrap)

        h = x[1] - x[0]
        b = (x_now - x[0]) / h
        a = 1 - b
        f = (x_now - x[0]) * h / 6.0

        X = X.at[0].set(X[0] + a * down_extrap)
        X = X.at[1].set(X[1] + b * down_extrap)
        X = X.at[:].set(X[:] - f * invkd[1, :] * down_extrap)

        q = jnp.argmax(x_now < x) - 1
        h = x[q + 1] - x[q]
        a = (x[q + 1] - x_now) / h
        b = 1 - a
        c = ((a**3 - a) / 6) * h**2
        d = ((b**3 - b) / 6) * h**2

        X = X.at[q].set(X[q] + a * interp)
        X = X.at[q + 1].set(X[q + 1] + b * interp)
        X = X.at[:].set(X[:] + c * invkd[q, :] * interp + d * invkd[q + 1, :] * interp)

        return X

    def fit_model_uniformRV(self, obs, weights, fix_tmax=False, fix_theta=False, theta_val=0, fix_AV=False, AV_val=0):
        """
        Numpyro model used for fitting latent SN properties with single global RV. Will fit for time of maximum as well
        as theta, epsilon, AV and distance modulus.

        Parameters
        ----------
        obs: array-like
            Data to fit, from output of process_dataset
        weights: array-like
            Band-weights to calculate photometry
        fix_tmax: Boolean, optional
            If True, tmax will be fixed to fiducial value and will not be inferred. Defaults to False
        fix_theta: Boolean, optional
            If True, theta will be fixed to value specified by theta_val. Defaults to False.
        theta_val: float or array-like, optional
            Value to fix theta to, if fix_theta=True. Defaults to 0
        fix_AV: Boolean, optional
            If True, AV will be fixed to value specified by theta_AV. Defaults to False.
        AV_val: float or array-like, optional
            Value to fix AV to, if fix_AV=True. Defaults to 0

        Returns
        -------

        """
        sample_size = obs.shape[-1]
        N_knots_sig = (self.l_knots.shape[0] - 2) * self.tau_knots.shape[0]

        with numpyro.plate('SNe', sample_size) as sn_index:
            theta = numpyro.sample(f'theta', dist.Normal(0, 1.0))
            theta = theta * (1 - fix_theta) + theta_val * fix_theta
            AV = numpyro.sample(f'AV', dist.Exponential(1 / self.tauA))
            AV = AV * (1 - fix_AV) + AV_val * fix_AV
            RV = numpyro.sample('RV', dist.Uniform(1, 6))
            tmax = numpyro.sample('tmax', dist.Uniform(-10, 10))
            tmax = tmax * (1 - fix_tmax)
            t = obs[0, ...] - tmax[None, sn_index]
            hsiao_interp = jnp.array([19 + jnp.floor(t), 19 + jnp.ceil(t), jnp.remainder(t, 1)])
            keep_shape = t.shape
            t = t.flatten(order='F')
            J_t = self.J_t_map(t, self.tau_knots, self.KD_t).reshape((*keep_shape, self.tau_knots.shape[0]),
                                                                     order='F').transpose(1, 2, 0)
            eps_mu = jnp.zeros(N_knots_sig)
            eps_tform = numpyro.sample('eps_tform', dist.MultivariateNormal(eps_mu, jnp.eye(N_knots_sig)))
            eps_tform = eps_tform.T
            eps = numpyro.deterministic('eps', jnp.matmul(self.L_Sigma, eps_tform))
            eps = eps.T
            eps = jnp.reshape(eps, (sample_size, self.l_knots.shape[0] - 2, self.tau_knots.shape[0]), order='F')
            eps_full = jnp.zeros((sample_size, self.l_knots.shape[0], self.tau_knots.shape[0]))
            eps = eps_full.at[:, 1:-1, :].set(eps)
            # eps = jnp.zeros((sample_size, self.l_knots.shape[0], self.tau_knots.shape[0]))
            band_indices = obs[-6, :, sn_index].astype(int).T
            muhat = obs[-3, 0, sn_index]
            mask = obs[-1, :, sn_index].T.astype(bool)
            muhat_err = 5
            Ds_err = jnp.sqrt(muhat_err * muhat_err + self.sigma0 * self.sigma0)
            # Ds = numpyro.sample('Ds', dist.ImproperUniform(dist.constraints.greater_than(0), (), event_shape=()))
            Ds = numpyro.sample('Ds', dist.Normal(muhat, Ds_err))  # Ds_err
            flux = self.get_flux_batch(self.M0, theta, AV, self.W0, self.W1, eps, Ds, RV, band_indices, mask,
                                       J_t, hsiao_interp, weights)
            with numpyro.handlers.mask(mask=mask):
                numpyro.sample(f'obs', dist.Normal(flux, obs[2, :, sn_index].T),
                               obs=obs[1, :, sn_index].T)

    def fit_model_globalRV(self, obs, weights, fix_tmax=False, fix_theta=False, theta_val=0, fix_AV=False, AV_val=0):
        """
        Numpyro model used for fitting latent SN properties with single global RV. Will fit for time of maximum as well
        as theta, epsilon, AV and distance modulus.

        Parameters
        ----------
        obs: array-like
            Data to fit, from output of process_dataset
        weights: array-like
            Band-weights to calculate photometry
        fix_tmax: Boolean, optional
            If True, tmax will be fixed to fiducial value and will not be inferred. Defaults to False
        fix_theta: Boolean, optional
            If True, theta will be fixed to value specified by theta_val. Defaults to False.
        theta_val: float or array-like, optional
            Value to fix theta to, if fix_theta=True. Defaults to 0
        fix_AV: Boolean, optional
            If True, AV will be fixed to value specified by theta_AV. Defaults to False.
        AV_val: float or array-like, optional
            Value to fix AV to, if fix_AV=True. Defaults to 0

        Returns
        -------

        """
        sample_size = obs.shape[-1]
        N_knots_sig = (self.l_knots.shape[0] - 2) * self.tau_knots.shape[0]

        with numpyro.plate("SNe", sample_size) as sn_index:
            theta = numpyro.sample(f"theta", dist.Normal(0, 1.0))
            theta = theta * (1 - fix_theta) + theta_val * fix_theta
            AV = numpyro.sample(f"AV", dist.Exponential(1 / self.tauA))
            AV = AV * (1 - fix_AV) + AV_val * fix_AV
            tmax = numpyro.sample("tmax", dist.Uniform(-10, 10))
            tmax = tmax * (1 - fix_tmax)
            t = obs[0, ...] - tmax[None, sn_index]
            hsiao_interp = jnp.array(
                [19 + jnp.floor(t), 19 + jnp.ceil(t), jnp.remainder(t, 1)]
            )
            keep_shape = t.shape
            t = t.flatten(order="F")
            J_t = (
                self.J_t_map(t, self.tau_knots, self.KD_t)
                .reshape((*keep_shape, self.tau_knots.shape[0]), order="F")
                .transpose(1, 2, 0)
            )
            eps_mu = jnp.zeros(N_knots_sig)
            eps_tform = numpyro.sample(
                "eps_tform", dist.MultivariateNormal(eps_mu, jnp.eye(N_knots_sig))
            )
            eps_tform = eps_tform.T
            eps = numpyro.deterministic("eps", jnp.matmul(self.L_Sigma, eps_tform))
            eps = eps.T
            eps = jnp.reshape(
                eps,
                (sample_size, self.l_knots.shape[0] - 2, self.tau_knots.shape[0]),
                order="F",
            )
            eps_full = jnp.zeros(
                (sample_size, self.l_knots.shape[0], self.tau_knots.shape[0])
            )
            eps = eps_full.at[:, 1:-1, :].set(eps)
            # eps = jnp.zeros((sample_size, self.l_knots.shape[0], self.tau_knots.shape[0]))
            band_indices = obs[-6, :, sn_index].astype(int).T
            muhat = obs[-3, 0, sn_index]
            mask = obs[-1, :, sn_index].T.astype(bool)
            muhat_err = 5
            Ds_err = jnp.sqrt(muhat_err * muhat_err + self.sigma0 * self.sigma0)
            # Ds = numpyro.sample('Ds', dist.ImproperUniform(dist.constraints.greater_than(0), (), event_shape=()))
            Ds = numpyro.sample("Ds", dist.Normal(muhat, Ds_err))  # Ds_err
            flux = self.get_flux_batch(
                self.M0,
                theta,
                AV,
                self.W0,
                self.W1,
                eps,
                Ds,
                self.RV,
                band_indices,
                mask,
                J_t,
                hsiao_interp,
                weights,
            )
            with numpyro.handlers.mask(mask=mask):
                numpyro.sample(
                    f"obs",
                    dist.Normal(flux, obs[2, :, sn_index].T),
                    obs=obs[1, :, sn_index].T,
                )

    def fit_model_globalRV_vi(self, obs, weights):
        """
        Numpyro model used for fitting SN properties assuming fixed global properties from a trained model. Will fit for
        tmax as well as theta, epsilon, Av and distance modulus. This model is slightly modified for ZLTN VI.

        Parameters
        ----------
        obs: array-like
            Data to fit, from output of process_dataset
        weights: array-like
            Band-weights to calculate photometry

        """
        sample_size = obs.shape[-1]
        N_knots_sig = (self.l_knots.shape[0] - 2) * self.tau_knots.shape[0]

        with numpyro.plate("SNe", sample_size) as sn_index:
            AV = numpyro.sample(f"AV", My_Exponential(1 / self.tauA))
            theta = numpyro.sample(f"theta", dist.Normal(0, 1.0))
            tmax = numpyro.sample("tmax", dist.Uniform(-10, 10))

            t = obs[0, ...] - tmax[None, sn_index]
            hsiao_interp = jnp.array(
                [19 + jnp.floor(t), 19 + jnp.ceil(t), jnp.remainder(t, 1)]
            )
            keep_shape = t.shape
            t = t.flatten(order="F")
            J_t = (
                self.J_t_map(t, self.tau_knots, self.KD_t)
                .reshape((*keep_shape, self.tau_knots.shape[0]), order="F")
                .transpose(1, 2, 0)
            )
            eps_mu = jnp.zeros(N_knots_sig)
            eps_tform = numpyro.sample(
                "eps_tform", dist.MultivariateNormal(eps_mu, jnp.eye(N_knots_sig))
            )
            eps_tform = eps_tform.T
            eps = numpyro.deterministic("eps", jnp.matmul(self.L_Sigma, eps_tform))
            eps = eps.T
            eps = jnp.reshape(
                eps,
                (sample_size, self.l_knots.shape[0] - 2, self.tau_knots.shape[0]),
                order="F",
            )
            eps_full = jnp.zeros(
                (sample_size, self.l_knots.shape[0], self.tau_knots.shape[0])
            )
            eps = eps_full.at[:, 1:-1, :].set(eps)
            # eps = jnp.zeros((sample_size, self.l_knots.shape[0], self.tau_knots.shape[0]))
            band_indices = obs[-6, :, sn_index].astype(int).T
            muhat = obs[-3, 0, sn_index]
            mask = obs[-1, :, sn_index].T.astype(bool)
            muhat_err = 5
            Ds_err = jnp.sqrt(muhat_err * muhat_err + self.sigma0 * self.sigma0)

            Ds = numpyro.sample("Ds", dist.Normal(muhat, Ds_err))  # Ds_err
            flux = self.get_flux_batch(
                self.M0,
                theta,
                AV,
                self.W0,
                self.W1,
                eps,
                Ds,
                self.RV,
                band_indices,
                mask,
                J_t,
                hsiao_interp,
                weights,
            )
            with numpyro.handlers.mask(mask=mask):
                numpyro.sample(
                    f"obs",
                    dist.Normal(flux, obs[2, :, sn_index].T),
                    obs=obs[1, :, sn_index].T,
                )

    def fit_model_popRV(
        self,
        obs,
        weights,
        fix_tmax=False,
        fix_theta=False,
        theta_val=0,
        fix_AV=False,
        AV_val=0,
    ):
        """
        Numpyro model used for fitting latent SN properties with a truncated Gaussian prior on RV. Will fit for time of
        maximum as well as theta, epsilon, AV, RV and distance modulus.

        Parameters
        ----------
        obs: array-like
            Data to fit, from output of process_dataset
        weights: array-like
            Band-weights to calculate photometry
        fix_tmax: Boolean, optional
            If True, tmax will be fixed to fiducial value and will not be inferred. Defaults to False
        fix_theta: Boolean, optional
            If True, theta will be fixed to value specified by theta_val. Defaults to False.
        theta_val: float or array-like, optional
            Value to fix theta to, if fix_theta=True. Defaults to 0
        fix_AV: Boolean, optional
            If True, AV will be fixed to value specified by theta_AV. Defaults to False.
        AV_val: float or array-like, optional
            Value to fix AV to, if fix_AV=True. Defaults to 0

        """
        sample_size = obs.shape[-1]
        N_knots_sig = (self.l_knots.shape[0] - 2) * self.tau_knots.shape[0]
        phi_alpha_R = norm.cdf((self.trunc_val - self.mu_R) / self.sigma_R)

        with numpyro.plate("SNe", sample_size) as sn_index:
            theta = numpyro.sample(f"theta", dist.Normal(0, 1.0))
            theta = theta * (1 - fix_theta) + theta_val * fix_theta
            AV = numpyro.sample(f"AV", dist.Exponential(1 / self.tauA))
            AV = AV * (1 - fix_AV) + AV_val * fix_AV
            tmax = numpyro.sample("tmax", dist.Uniform(-10, 10))
            tmax = tmax * (1 - fix_tmax)
<<<<<<< HEAD
            RV_tform = numpyro.sample("RV_tform", dist.Uniform(0, 1))
            RV = numpyro.deterministic(
                "Rv",
                self.mu_R
                + self.sigma_R * ndtri(phi_alpha_R + RV_tform * (1 - phi_alpha_R)),
            )
=======
            RV_tform = numpyro.sample('RV_tform', dist.Uniform(0, 1))
            RV = numpyro.deterministic('RV',
                                       self.mu_R + self.sigma_R * ndtri(phi_alpha_R + RV_tform * (1 - phi_alpha_R)))
>>>>>>> 9e1e8c0a

            t = obs[0, ...] - tmax[None, sn_index]
            hsiao_interp = jnp.array(
                [19 + jnp.floor(t), 19 + jnp.ceil(t), jnp.remainder(t, 1)]
            )
            keep_shape = t.shape
            t = t.flatten(order="F")
            J_t = (
                self.J_t_map(t, self.tau_knots, self.KD_t)
                .reshape((*keep_shape, self.tau_knots.shape[0]), order="F")
                .transpose(1, 2, 0)
            )
            eps_mu = jnp.zeros(N_knots_sig)
            eps_tform = numpyro.sample(
                "eps_tform", dist.MultivariateNormal(eps_mu, jnp.eye(N_knots_sig))
            )
            eps_tform = eps_tform.T
            eps = numpyro.deterministic("eps", jnp.matmul(self.L_Sigma, eps_tform))
            eps = eps.T
            eps = jnp.reshape(
                eps,
                (sample_size, self.l_knots.shape[0] - 2, self.tau_knots.shape[0]),
                order="F",
            )
            eps_full = jnp.zeros(
                (sample_size, self.l_knots.shape[0], self.tau_knots.shape[0])
            )
            eps = eps_full.at[:, 1:-1, :].set(eps)
            # eps = jnp.zeros((sample_size, self.l_knots.shape[0], self.tau_knots.shape[0]))
            band_indices = obs[-6, :, sn_index].astype(int).T
            muhat = obs[-3, 0, sn_index]
            mask = obs[-1, :, sn_index].T.astype(bool)
            muhat_err = 5
            Ds_err = jnp.sqrt(muhat_err * muhat_err + self.sigma0 * self.sigma0)
            # Ds = numpyro.sample('Ds', dist.ImproperUniform(dist.constraints.greater_than(0), (), event_shape=()))
            Ds = numpyro.sample("Ds", dist.Normal(muhat, Ds_err))  # Ds_err
            flux = self.get_flux_batch(
                self.M0,
                theta,
                AV,
                self.W0,
                self.W1,
                eps,
                Ds,
                RV,
                band_indices,
                mask,
                J_t,
                hsiao_interp,
                weights,
            )
            with numpyro.handlers.mask(mask=mask):
                numpyro.sample(
                    f"obs",
                    dist.Normal(flux, obs[2, :, sn_index].T),
                    obs=obs[1, :, sn_index].T,
                )  # _{sn_index}

    def fit_model_popRV_vi(self, obs, weights):
        """
        Numpyro model used for fitting latent SN properties with a truncated Gaussian prior on RV. Will fit for time of
        maximum as well as theta, epsilon, AV, RV and distance modulus. This model is slightly modified for ZLTN VI.

        Parameters
        ----------
        obs: array-like
            Data to fit, from output of process_dataset
        weights: array-like
            Band-weights to calculate photometry

        """
        sample_size = obs.shape[-1]
        N_knots_sig = (self.l_knots.shape[0] - 2) * self.tau_knots.shape[0]
        phi_alpha_R = norm.cdf((self.trunc_val - self.mu_R) / self.sigma_R)

        with numpyro.plate("SNe", sample_size) as sn_index:
            AV = numpyro.sample(f"AV", My_Exponential(1 / self.tauA))
            RV_tform = numpyro.sample("RV_tform", dist.Uniform(0, 1))
            RV = numpyro.deterministic(
                "Rv",
                self.mu_R
                + self.sigma_R * ndtri(phi_alpha_R + RV_tform * (1 - phi_alpha_R)),
            )
            theta = numpyro.sample(f"theta", dist.Normal(0, 1.0))
            tmax = numpyro.sample("tmax", dist.Uniform(-10, 10))

            t = obs[0, ...] - tmax[None, sn_index]
            hsiao_interp = jnp.array(
                [19 + jnp.floor(t), 19 + jnp.ceil(t), jnp.remainder(t, 1)]
            )
            keep_shape = t.shape
            t = t.flatten(order="F")
            J_t = (
                self.J_t_map(t, self.tau_knots, self.KD_t)
                .reshape((*keep_shape, self.tau_knots.shape[0]), order="F")
                .transpose(1, 2, 0)
            )
            eps_mu = jnp.zeros(N_knots_sig)
            eps_tform = numpyro.sample(
                "eps_tform", dist.MultivariateNormal(eps_mu, jnp.eye(N_knots_sig))
            )
            eps_tform = eps_tform.T
            eps = numpyro.deterministic("eps", jnp.matmul(self.L_Sigma, eps_tform))
            eps = eps.T
            eps = jnp.reshape(
                eps,
                (sample_size, self.l_knots.shape[0] - 2, self.tau_knots.shape[0]),
                order="F",
            )
            eps_full = jnp.zeros(
                (sample_size, self.l_knots.shape[0], self.tau_knots.shape[0])
            )
            eps = eps_full.at[:, 1:-1, :].set(eps)
            # eps = jnp.zeros((sample_size, self.l_knots.shape[0], self.tau_knots.shape[0]))
            band_indices = obs[-6, :, sn_index].astype(int).T
            muhat = obs[-3, 0, sn_index]
            mask = obs[-1, :, sn_index].T.astype(bool)
            muhat_err = 5
            Ds_err = jnp.sqrt(muhat_err * muhat_err + self.sigma0 * self.sigma0)

            Ds = numpyro.sample("Ds", dist.Normal(muhat, Ds_err))  # Ds_err
            flux = self.get_flux_batch(
                self.M0,
                theta,
                AV,
                self.W0,
                self.W1,
                eps,
                Ds,
                RV,
                band_indices,
                mask,
                J_t,
                hsiao_interp,
                weights,
            )
            with numpyro.handlers.mask(mask=mask):
                numpyro.sample(
                    f"obs",
                    dist.Normal(flux, obs[2, :, sn_index].T),
                    obs=obs[1, :, sn_index].T,
                )

    def train_model_globalRV(self, obs, weights):
        """
        Numpyro model used for training to learn global parameters, assuming a single global RV

        Parameters
        ----------
        obs: array-like
            Data to fit, from output of process_dataset
        weights: array-like
            Band weights based on filter responses and MW extinction curves for numerical flux integrals

        """
        sample_size = self.data.shape[-1]
        N_knots = self.l_knots.shape[0] * self.tau_knots.shape[0]
        N_knots_sig = (self.l_knots.shape[0] - 2) * self.tau_knots.shape[0]
        W_mu = jnp.zeros(N_knots)
        W0 = numpyro.sample("W0", dist.MultivariateNormal(W_mu, jnp.eye(N_knots)))
        W1 = numpyro.sample("W1", dist.MultivariateNormal(W_mu, jnp.eye(N_knots)))
        W0 = jnp.reshape(
            W0, (self.l_knots.shape[0], self.tau_knots.shape[0]), order="F"
        )
        W1 = jnp.reshape(
            W1, (self.l_knots.shape[0], self.tau_knots.shape[0]), order="F"
        )

        # sigmaepsilon = numpyro.sample('sigmaepsilon', dist.HalfNormal(1 * jnp.ones(N_knots_sig)))
        sigmaepsilon_tform = numpyro.sample(
            "sigmaepsilon_tform",
            dist.Uniform(0, (jnp.pi / 2.0) * jnp.ones(N_knots_sig)),
        )
        sigmaepsilon = numpyro.deterministic(
            "sigmaepsilon", 1.0 * jnp.tan(sigmaepsilon_tform)
        )
        L_Omega = numpyro.sample("L_Omega", dist.LKJCholesky(N_knots_sig))
        L_Sigma = jnp.matmul(jnp.diag(sigmaepsilon), L_Omega)

        # sigma0 = numpyro.sample('sigma0', dist.HalfCauchy(0.1))
        sigma0_tform = numpyro.sample("sigma0_tform", dist.Uniform(0, jnp.pi / 2.0))
        sigma0 = numpyro.deterministic("sigma0", 0.1 * jnp.tan(sigma0_tform))

        RV = numpyro.sample("RV", dist.Uniform(1, 5))

        # tauA = numpyro.sample('tauA', dist.HalfCauchy())
        tauA_tform = numpyro.sample("tauA_tform", dist.Uniform(0, jnp.pi / 2.0))
        tauA = numpyro.deterministic("tauA", jnp.tan(tauA_tform))

        with numpyro.plate("SNe", sample_size) as sn_index:
            theta = numpyro.sample(f"theta", dist.Normal(0, 1.0))  # _{sn_index}
            AV = numpyro.sample(f"AV", dist.Exponential(1 / tauA))

            eps_mu = jnp.zeros(N_knots_sig)
            # eps = numpyro.sample('eps', dist.MultivariateNormal(eps_mu, scale_tril=L_Sigma))
            eps_tform = numpyro.sample(
                "eps_tform", dist.MultivariateNormal(eps_mu, jnp.eye(N_knots_sig))
            )
            eps_tform = eps_tform.T
            eps = numpyro.deterministic("eps", jnp.matmul(L_Sigma, eps_tform))
            eps = eps.T
            eps = jnp.reshape(
                eps,
                (sample_size, self.l_knots.shape[0] - 2, self.tau_knots.shape[0]),
                order="F",
            )
            eps_full = jnp.zeros(
                (sample_size, self.l_knots.shape[0], self.tau_knots.shape[0])
            )
            eps = eps_full.at[:, 1:-1, :].set(eps)
            # eps = jnp.zeros((sample_size, self.l_knots.shape[0], self.tau_knots.shape[0]))

            band_indices = obs[-6, :, sn_index].astype(int).T
            redshift = obs[-5, 0, sn_index]
            redshift_error = obs[-4, 0, sn_index]
            muhat = obs[-3, 0, sn_index]

            mask = obs[-1, :, sn_index].T.astype(bool)
            muhat_err = (
                5
                / (redshift * jnp.log(10))
                * jnp.sqrt(jnp.power(redshift_error, 2) + np.power(self.sigma_pec, 2))
            )
            Ds_err = jnp.sqrt(muhat_err * muhat_err + sigma0 * sigma0)
            Ds = numpyro.sample("Ds", dist.Normal(muhat, Ds_err))
            flux = self.get_mag_batch(
                self.M0,
                theta,
                AV,
                W0,
                W1,
                eps,
                Ds,
                RV,
                band_indices,
                mask,
                self.J_t,
                self.hsiao_interp,
                weights,
            )

            with numpyro.handlers.mask(mask=mask):
                numpyro.sample(
                    f"obs",
                    dist.Normal(flux, obs[2, :, sn_index].T),
                    obs=obs[1, :, sn_index].T,
                )

    def train_model_popRV(self, obs, weights):
        """
        Numpyro model used for training to learn global parameters with a truncated Gaussian RV distribution

        Parameters
        ----------
        obs: array-like
            Data to fit, from output of process_dataset
        weights: array-like
            Band weights based on filter responses and MW extinction curves for numerical flux integrals

        """
        sample_size = self.data.shape[-1]
        N_knots = self.l_knots.shape[0] * self.tau_knots.shape[0]
        N_knots_sig = (self.l_knots.shape[0] - 2) * self.tau_knots.shape[0]
        W_mu = jnp.zeros(N_knots)
        W0 = numpyro.sample("W0", dist.MultivariateNormal(W_mu, jnp.eye(N_knots)))
        W1 = numpyro.sample("W1", dist.MultivariateNormal(W_mu, jnp.eye(N_knots)))
        W0 = jnp.reshape(
            W0, (self.l_knots.shape[0], self.tau_knots.shape[0]), order="F"
        )
        W1 = jnp.reshape(
            W1, (self.l_knots.shape[0], self.tau_knots.shape[0]), order="F"
        )

        # sigmaepsilon = numpyro.sample('sigmaepsilon', dist.HalfNormal(1 * jnp.ones(N_knots_sig)))
        sigmaepsilon_tform = numpyro.sample(
            "sigmaepsilon_tform",
            dist.Uniform(0, (jnp.pi / 2.0) * jnp.ones(N_knots_sig)),
        )
        sigmaepsilon = numpyro.deterministic(
            "sigmaepsilon", 1.0 * jnp.tan(sigmaepsilon_tform)
        )
        L_Omega = numpyro.sample("L_Omega", dist.LKJCholesky(N_knots_sig))
        L_Sigma = jnp.matmul(jnp.diag(sigmaepsilon), L_Omega)

        # sigma0 = numpyro.sample('sigma0', dist.HalfCauchy(0.1))
        sigma0_tform = numpyro.sample("sigma0_tform", dist.Uniform(0, jnp.pi / 2.0))
        sigma0 = numpyro.deterministic("sigma0", 0.1 * jnp.tan(sigma0_tform))

        mu_R = numpyro.sample("mu_R", dist.Uniform(1, 5))
        sigma_R = numpyro.sample("sigma_R", dist.HalfNormal(2))
        phi_alpha_R = norm.cdf((self.trunc_val - mu_R) / sigma_R)

        # tauA = numpyro.sample('tauA', dist.HalfCauchy())
        tauA_tform = numpyro.sample("tauA_tform", dist.Uniform(0, jnp.pi / 2.0))
        tauA = numpyro.deterministic("tauA", jnp.tan(tauA_tform))

        with numpyro.plate("SNe", sample_size) as sn_index:
            theta = numpyro.sample(f"theta", dist.Normal(0, 1.0))  # _{sn_index}
            AV = numpyro.sample(f"AV", dist.Exponential(1 / tauA))
            RV_tform = numpyro.sample("RV_tform", dist.Uniform(0, 1))
            RV = numpyro.deterministic(
                "Rv_LM",
                mu_R + sigma_R * ndtri(phi_alpha_R + RV_tform * (1 - phi_alpha_R)),
            )

            eps_mu = jnp.zeros(N_knots_sig)
            # eps = numpyro.sample('eps', dist.MultivariateNormal(eps_mu, scale_tril=L_Sigma))
            eps_tform = numpyro.sample(
                "eps_tform", dist.MultivariateNormal(eps_mu, jnp.eye(N_knots_sig))
            )
            eps_tform = eps_tform.T
            eps = numpyro.deterministic("eps", jnp.matmul(L_Sigma, eps_tform))
            eps = eps.T
            eps = jnp.reshape(
                eps,
                (sample_size, self.l_knots.shape[0] - 2, self.tau_knots.shape[0]),
                order="F",
            )
            eps_full = jnp.zeros(
                (sample_size, self.l_knots.shape[0], self.tau_knots.shape[0])
            )
            eps = eps_full.at[:, 1:-1, :].set(eps)
            # eps = jnp.zeros((sample_size, self.l_knots.shape[0], self.tau_knots.shape[0]))

            band_indices = obs[-6, :, sn_index].astype(int).T
            redshift = obs[-5, 0, sn_index]
            redshift_error = obs[-4, 0, sn_index]
            muhat = obs[-3, 0, sn_index]

            mask = obs[-1, :, sn_index].T.astype(bool)
            muhat_err = (
                5
                / (redshift * jnp.log(10))
                * jnp.sqrt(jnp.power(redshift_error, 2) + np.power(self.sigma_pec, 2))
            )
            Ds_err = jnp.sqrt(muhat_err * muhat_err + sigma0 * sigma0)
            Ds = numpyro.sample("Ds", dist.Normal(muhat, Ds_err))
            flux = self.get_mag_batch(
                self.M0,
                theta,
                AV,
                W0,
                W1,
                eps,
                Ds,
                RV,
                band_indices,
                mask,
                self.J_t,
                self.hsiao_interp,
                weights,
            )
            with numpyro.handlers.mask(mask=mask):
                numpyro.sample(
                    f"obs",
                    dist.Normal(flux, obs[2, :, sn_index].T),
                    obs=obs[1, :, sn_index].T,
                )

    def dust_model(self, obs, weights):
        """
        Numpryo model used to infer dust properties conditioned on fixed SN population parameters from a previously
        trained model.

        Parameters
        ----------
        obs: array-like
            Data to fit, from output of process_dataset
        weights: array-like
            Band weights based on filter responses and MW extinction curves for numerical flux integrals

        Returns
        -------

        """
        sample_size = self.data.shape[-1]
        N_knots_sig = (self.l_knots.shape[0] - 2) * self.tau_knots.shape[0]

        mu_R = numpyro.sample("mu_R", dist.Uniform(1.2, 6))
        sigma_R = numpyro.sample("sigma_R", dist.HalfNormal(2))
        phi_alpha_R = norm.cdf((1.2 - mu_R) / sigma_R)
        sigma0_tform = numpyro.sample("sigma0_tform", dist.Uniform(0, jnp.pi / 2.0))
        sigma0 = numpyro.deterministic("sigma0", 0.1 * jnp.tan(sigma0_tform))

        tauA_tform = numpyro.sample("tauA_tform", dist.Uniform(0, jnp.pi / 2.0))
        tauA = numpyro.deterministic("tauA", jnp.tan(tauA_tform))

        with numpyro.plate("SNe", sample_size) as sn_index:
            theta = numpyro.sample(f"theta", dist.Normal(0, 1.0))  # _{sn_index}
            Av = numpyro.sample(f"AV", dist.Exponential(1 / tauA))

            Rv_tform = numpyro.sample("Rv_tform", dist.Uniform(0, 1))
            Rv = numpyro.deterministic(
                "Rv", mu_R + sigma_R * ndtri(phi_alpha_R + Rv_tform * (1 - phi_alpha_R))
            )

            eps_mu = jnp.zeros(N_knots_sig)
            eps_tform = numpyro.sample(
                "eps_tform", dist.MultivariateNormal(eps_mu, jnp.eye(N_knots_sig))
            )
            eps_tform = eps_tform.T
            eps = numpyro.deterministic("eps", jnp.matmul(self.L_Sigma, eps_tform))
            eps = eps.T
            eps = jnp.reshape(
                eps,
                (sample_size, self.l_knots.shape[0] - 2, self.tau_knots.shape[0]),
                order="F",
            )
            eps_full = jnp.zeros(
                (sample_size, self.l_knots.shape[0], self.tau_knots.shape[0])
            )
            eps = eps_full.at[:, 1:-1, :].set(eps)

            band_indices = obs[-6, :, sn_index].astype(int).T
            redshift = obs[-5, 0, sn_index]
            redshift_error = obs[-4, 0, sn_index]
            muhat = obs[-3, 0, sn_index]
            ebv = obs[-2, 0, sn_index]

            mask = obs[-1, :, sn_index].T.astype(bool)
            muhat_err = (
                5
                / (redshift * jnp.log(10))
                * jnp.sqrt(jnp.power(redshift_error, 2) + np.power(self.sigma_pec, 2))
            )
            Ds_err = jnp.sqrt(muhat_err * muhat_err + sigma0 * sigma0)
            Ds = numpyro.sample("Ds", dist.Normal(muhat, Ds_err))
            flux = self.get_flux_batch(
                self.M0,
                theta,
                Av,
                self.W0,
                self.W1,
                eps,
                Ds,
                Rv,
                band_indices,
                mask,
                self.J_t,
                self.hsiao_interp,
                weights,
            )
            with numpyro.handlers.mask(mask=mask):
                numpyro.sample(
                    f"obs",
                    dist.Normal(flux, obs[2, :, sn_index].T),
                    obs=obs[1, :, sn_index].T,
                )

    def dust_redshift_model(self, obs, weights):
        """
        Numpryo model used to infer dust properties conditioned on fixed SN population parameters from a previously
        trained model, allowing the mean of the RV and AV distributions to linearly evolve with redshift.

        Parameters
        ----------
        obs: array-like
            Data to fit, from output of process_dataset
        weights: array-like
            Band weights based on filter responses and MW extinction curves for numerical flux integrals

        Returns
        -------

        """
        sample_size = self.data.shape[-1]
        N_knots_sig = (self.l_knots.shape[0] - 2) * self.tau_knots.shape[0]

        mu_R_0 = numpyro.sample("mu_R_0", dist.Uniform(1.2, 6))
        sigma_R = numpyro.sample("sigma_R", dist.HalfNormal(2))
        phi_alpha_R = norm.cdf((1.2 - mu_R_0) / sigma_R)

        mu_z_grad = numpyro.sample("mu_grad", dist.Uniform(1.2 - mu_R_0, 6 - mu_R_0))

        sigma0_tform = numpyro.sample("sigma0_tform", dist.Uniform(0, jnp.pi / 2.0))
        sigma0 = numpyro.deterministic("sigma0", 0.1 * jnp.tan(sigma0_tform))

        tauA_tform = numpyro.sample("tauA_tform", dist.Uniform(0, jnp.pi / 2.0))
        tauA = numpyro.deterministic("tauA", jnp.tan(tauA_tform))
        tau_z_grad = numpyro.sample("tau_z_grad", dist.Uniform(-0.5, 0.5))

        with numpyro.plate("SNe", sample_size) as sn_index:
            band_indices = obs[-6, :, sn_index].astype(int).T
            redshift = obs[-5, 0, sn_index]
            redshift_error = obs[-4, 0, sn_index]
            muhat = obs[-3, 0, sn_index]
            ebv = obs[-2, 0, sn_index]

            mask = obs[-1, :, sn_index].T.astype(bool)
            muhat_err = (
                5
                / (redshift * jnp.log(10))
                * jnp.sqrt(jnp.power(redshift_error, 2) + np.power(self.sigma_pec, 2))
            )

            Ds_err = jnp.sqrt(muhat_err * muhat_err + sigma0 * sigma0)

            mu_R = mu_R_0 + redshift * mu_z_grad
            tauA = tauA + redshift * tau_z_grad

            theta = numpyro.sample(f"theta", dist.Normal(0, 1.0))  # _{sn_index}
            Av = numpyro.sample(f"AV", dist.Exponential(1 / tauA))
            Rv_tform = numpyro.sample("Rv_tform", dist.Uniform(0, 1))
            Rv = numpyro.deterministic(
                "Rv", mu_R + sigma_R * ndtri(phi_alpha_R + Rv_tform * (1 - phi_alpha_R))
            )

            eps_mu = jnp.zeros(N_knots_sig)
            eps_tform = numpyro.sample(
                "eps_tform", dist.MultivariateNormal(eps_mu, jnp.eye(N_knots_sig))
            )
            eps_tform = eps_tform.T
            eps = numpyro.deterministic("eps", jnp.matmul(self.L_Sigma, eps_tform))
            eps = eps.T
            eps = jnp.reshape(
                eps,
                (sample_size, self.l_knots.shape[0] - 2, self.tau_knots.shape[0]),
                order="F",
            )
            eps_full = jnp.zeros(
                (sample_size, self.l_knots.shape[0], self.tau_knots.shape[0])
            )
            eps = eps_full.at[:, 1:-1, :].set(eps)

            Ds = numpyro.sample("Ds", dist.Normal(muhat, Ds_err))
            flux = self.get_flux_batch(
                self.M0,
                theta,
                Av,
                self.W0,
                self.W1,
                eps,
                Ds,
                Rv,
                band_indices,
                mask,
                self.J_t,
                self.hsiao_interp,
                weights,
            )
            with numpyro.handlers.mask(mask=mask):
                numpyro.sample(
                    f"obs",
                    dist.Normal(flux, obs[2, :, sn_index].T),
                    obs=obs[1, :, sn_index].T,
                )

    def dust_model_split_mag(self, obs, weights):
        """
        Numpryo model used to infer dust properties conditioned on fixed SN population parameters from a previously
        trained model, split into different mass bins above and below 10^10 solar masses. This model allows for a
        constant intrinsic magnitude offset between the two mass bins

        Parameters
        ----------
        obs: array-like
            Data to fit, from output of process_dataset
        weights: array-like
            Band weights based on filter responses and MW extinction curves for numerical flux integrals

        """
        sample_size = self.data.shape[-1]
        N_knots_sig = (self.l_knots.shape[0] - 2) * self.tau_knots.shape[0]

        mu_R_HM = numpyro.sample("mu_R_HM", dist.Uniform(1.2, 6))
        sigma_R_HM = numpyro.sample("sigma_R_HM", dist.HalfNormal(2))
        phi_alpha_R_HM = norm.cdf((1.2 - mu_R_HM) / sigma_R_HM)

        mu_R_LM = numpyro.sample("mu_R_LM", dist.Uniform(1.2, 6))
        sigma_R_LM = numpyro.sample("sigma_R_LM", dist.HalfNormal(2))
        phi_alpha_R_LM = norm.cdf((1.2 - mu_R_LM) / sigma_R_LM)

        tauA_HM_tform = numpyro.sample("tauA_HM_tform", dist.Uniform(0, jnp.pi / 2.0))
        tauA_HM = numpyro.deterministic("tauA_HM", jnp.tan(tauA_HM_tform))

        tauA_LM_tform = numpyro.sample("tauA_LM_tform", dist.Uniform(0, jnp.pi / 2.0))
        tauA_LM = numpyro.deterministic("tauA_LM", jnp.tan(tauA_LM_tform))

        sigma0_HM_tform = numpyro.sample(
            "sigma0_HM_tform", dist.Uniform(0, jnp.pi / 2.0)
        )
        sigma0_HM = numpyro.deterministic("sigma0_HM", 0.1 * jnp.tan(sigma0_HM_tform))

        sigma0_LM_tform = numpyro.sample(
            "sigma0_LM_tform", dist.Uniform(0, jnp.pi / 2.0)
        )
        sigma0_LM = numpyro.deterministic("sigma0_LM", 0.1 * jnp.tan(sigma0_LM_tform))

        M_step_HM = numpyro.sample("M_step_HM", dist.Uniform(-0.2, 0.2))
        M_step_LM = numpyro.sample("M_step_LM", dist.Uniform(-0.2, 0.2))

        mass = obs[-7, 0, :]
        M_split = 10  # Hardcoded for now, should make this customisable
        HM_flag = mass > M_split

        with numpyro.plate("SNe", sample_size) as sn_index:
            theta = numpyro.sample(f"theta", dist.Normal(0, 1.0))

            Av_LM = numpyro.sample(f"AV_LM", dist.Exponential(1 / tauA_LM))
            Av_HM = numpyro.sample(f"AV_HM", dist.Exponential(1 / tauA_HM))
            Av = numpyro.deterministic("AV", HM_flag * Av_HM + (1 - HM_flag) * Av_LM)

            Rv_tform_HM = numpyro.sample("Rv_tform_HM", dist.Uniform(0, 1))
            Rv_HM = numpyro.deterministic(
                "Rv_HM",
                mu_R_HM
                + sigma_R_HM
                * ndtri(phi_alpha_R_HM + Rv_tform_HM * (1 - phi_alpha_R_HM)),
            )
            Rv_tform_LM = numpyro.sample("Rv_tform_LM", dist.Uniform(0, 1))
            Rv_LM = numpyro.deterministic(
                "Rv_LM",
                mu_R_LM
                + sigma_R_LM
                * ndtri(phi_alpha_R_LM + Rv_tform_LM * (1 - phi_alpha_R_LM)),
            )
            Rv = numpyro.deterministic("Rv", HM_flag * Rv_HM + (1 - HM_flag) * Rv_LM)

            M0 = (
                self.M0 * jnp.ones_like(Rv)
                + HM_flag * M_step_HM
                + (1 - HM_flag) * M_step_LM
            )

            eps_mu = jnp.zeros(N_knots_sig)
            eps_tform = numpyro.sample(
                "eps_tform", dist.MultivariateNormal(eps_mu, jnp.eye(N_knots_sig))
            )
            eps_tform = eps_tform.T
            eps = numpyro.deterministic("eps", jnp.matmul(self.L_Sigma, eps_tform))
            eps = eps.T
            eps = jnp.reshape(
                eps,
                (sample_size, self.l_knots.shape[0] - 2, self.tau_knots.shape[0]),
                order="F",
            )
            eps_full = jnp.zeros(
                (sample_size, self.l_knots.shape[0], self.tau_knots.shape[0])
            )
            eps = eps_full.at[:, 1:-1, :].set(eps)

            sigma0 = HM_flag * sigma0_HM + (1 - HM_flag) * sigma0_LM

            band_indices = obs[-6, :, sn_index].astype(int).T
            redshift = obs[-5, 0, sn_index]
            redshift_error = obs[-4, 0, sn_index]
            muhat = obs[-3, 0, sn_index]
            ebv = obs[-2, 0, sn_index]

            mask = obs[-1, :, sn_index].T.astype(bool)
            muhat_err = (
                5
                / (redshift * jnp.log(10))
                * jnp.sqrt(jnp.power(redshift_error, 2) + np.power(self.sigma_pec, 2))
            )
            Ds_err = jnp.sqrt(muhat_err * muhat_err + sigma0 * sigma0)
            Ds = numpyro.sample("Ds", dist.Normal(muhat, Ds_err))
            flux = self.get_flux_batch(
                M0,
                theta,
                Av,
                self.W0,
                self.W1,
                eps,
                Ds,
                Rv,
                band_indices,
                mask,
                self.J_t,
                self.hsiao_interp,
                weights,
            )
            with numpyro.handlers.mask(mask=mask):
                numpyro.sample(
                    f"obs",
                    dist.Normal(flux, obs[2, :, sn_index].T),
                    obs=obs[1, :, sn_index].T,
                )

    def dust_model_split_sed(self, obs, weights):
        """
        Numpryo model used to infer dust properties conditioned on fixed SN population parameters from a previously
        trained model, split into different mass bins above and below 10^10 solar masses. This model allows for a
        intrinsic difference in baseline SED (independent of light curve stretch) between the two mass bins

        Parameters
        ----------
        obs: array-like
            Data to fit, from output of process_dataset
        weights: array-like
            Band weights based on filter responses and MW extinction curves for numerical flux integrals

        """
        sample_size = self.data.shape[-1]
        N_knots_sig = (self.l_knots.shape[0] - 2) * self.tau_knots.shape[0]

        N_knots = self.l_knots.shape[0] * self.tau_knots.shape[0]
        W_mu = jnp.zeros(N_knots)

        delW_HM = numpyro.sample(
            "delW_HM", dist.MultivariateNormal(W_mu, 0.1 * jnp.eye(N_knots))
        )
        delW_LM = numpyro.sample(
            "delW_LM", dist.MultivariateNormal(W_mu, 0.1 * jnp.eye(N_knots))
        )

        delW_HM = jnp.reshape(
            delW_HM, (self.l_knots.shape[0], self.tau_knots.shape[0]), order="F"
        )
        delW_LM = jnp.reshape(
            delW_LM, (self.l_knots.shape[0], self.tau_knots.shape[0]), order="F"
        )

        W0_HM = numpyro.deterministic("W0_HM", self.W0 + delW_HM)
        W0_LM = numpyro.deterministic("W0_LM", self.W0 + delW_LM)

        mu_R_HM = numpyro.sample("mu_R_HM", dist.Uniform(1.2, 6))
        sigma_R_HM = numpyro.sample("sigma_R_HM", dist.HalfNormal(2))
        phi_alpha_R_HM = norm.cdf((1.2 - mu_R_HM) / sigma_R_HM)

        mu_R_LM = numpyro.sample("mu_R_LM", dist.Uniform(1.2, 6))
        sigma_R_LM = numpyro.sample("sigma_R_LM", dist.HalfNormal(2))
        phi_alpha_R_LM = norm.cdf((1.2 - mu_R_LM) / sigma_R_LM)

        tauA_HM_tform = numpyro.sample("tauA_HM_tform", dist.Uniform(0, jnp.pi / 2.0))
        tauA_HM = numpyro.deterministic("tauA_HM", jnp.tan(tauA_HM_tform))

        tauA_LM_tform = numpyro.sample("tauA_LM_tform", dist.Uniform(0, jnp.pi / 2.0))
        tauA_LM = numpyro.deterministic("tauA_LM", jnp.tan(tauA_LM_tform))

        sigma0_HM_tform = numpyro.sample(
            "sigma0_HM_tform", dist.Uniform(0, jnp.pi / 2.0)
        )
        sigma0_HM = numpyro.deterministic("sigma0_HM", 0.1 * jnp.tan(sigma0_HM_tform))

        sigma0_LM_tform = numpyro.sample(
            "sigma0_LM_tform", dist.Uniform(0, jnp.pi / 2.0)
        )
        sigma0_LM = numpyro.deterministic("sigma0_LM", 0.1 * jnp.tan(sigma0_LM_tform))

        mass = obs[-7, 0, :]
        M_split = 10
        HM_flag = mass > M_split

        with numpyro.plate("SNe", sample_size) as sn_index:
            theta = numpyro.sample(f"theta", dist.Normal(0.0, 1.0))

            Av_LM = numpyro.sample(f"AV_LM", dist.Exponential(1 / tauA_LM))
            Av_HM = numpyro.sample(f"AV_HM", dist.Exponential(1 / tauA_HM))
            Av = numpyro.deterministic("AV", HM_flag * Av_HM + (1 - HM_flag) * Av_LM)

            Rv_tform_HM = numpyro.sample("Rv_tform_HM", dist.Uniform(0, 1))
            Rv_HM = numpyro.deterministic(
                "Rv_HM",
                mu_R_HM
                + sigma_R_HM
                * ndtri(phi_alpha_R_HM + Rv_tform_HM * (1 - phi_alpha_R_HM)),
            )
            Rv_tform_LM = numpyro.sample("Rv_tform_LM", dist.Uniform(0, 1))
            Rv_LM = numpyro.deterministic(
                "Rv_LM",
                mu_R_LM
                + sigma_R_LM
                * ndtri(phi_alpha_R_LM + Rv_tform_LM * (1 - phi_alpha_R_LM)),
            )
            Rv = numpyro.deterministic("Rv", HM_flag * Rv_HM + (1 - HM_flag) * Rv_LM)

            W0 = (
                HM_flag[:, None, None] * W0_HM[None, ...]
                + (1 - HM_flag)[:, None, None] * W0_LM[None, ...]
            )

            eps_mu = jnp.zeros(N_knots_sig)
            eps_tform = numpyro.sample(
                "eps_tform", dist.MultivariateNormal(eps_mu, jnp.eye(N_knots_sig))
            )
            eps_tform = eps_tform.T
            eps = numpyro.deterministic("eps", jnp.matmul(self.L_Sigma, eps_tform))
            eps = eps.T
            eps = jnp.reshape(
                eps,
                (sample_size, self.l_knots.shape[0] - 2, self.tau_knots.shape[0]),
                order="F",
            )
            eps_full = jnp.zeros(
                (sample_size, self.l_knots.shape[0], self.tau_knots.shape[0])
            )
            eps = eps_full.at[:, 1:-1, :].set(eps)

            sigma0 = HM_flag * sigma0_HM + (1 - HM_flag) * sigma0_LM

            band_indices = obs[-6, :, sn_index].astype(int).T
            redshift = obs[-5, 0, sn_index]
            redshift_error = obs[-4, 0, sn_index]
            muhat = obs[-3, 0, sn_index]
            ebv = obs[-2, 0, sn_index]

            mask = obs[-1, :, sn_index].T.astype(bool)
            muhat_err = (
                5
                / (redshift * jnp.log(10))
                * jnp.sqrt(jnp.power(redshift_error, 2) + np.power(self.sigma_pec, 2))
            )
            Ds_err = jnp.sqrt(muhat_err * muhat_err + sigma0 * sigma0)
            Ds = numpyro.sample("Ds", dist.Normal(muhat, Ds_err))
            flux = self.get_flux_batch(
                self.M0,
                theta,
                Av,
                W0,
                self.W1,
                eps,
                Ds,
                Rv,
                band_indices,
                mask,
                self.J_t,
                self.hsiao_interp,
                weights,
            )

            with numpyro.handlers.mask(mask=mask):
                numpyro.sample(
                    f"obs",
                    dist.Normal(flux, obs[2, :, sn_index].T),
                    obs=obs[1, :, sn_index].T,
                )

    def initial_guess(self, args, reference_model="M20_model"):
        """
        Sets initialisation for training chains, using some global parameter values from previous models.
        W0 and W1 matrices are interpolated to match wavelength knots of new model, and set to zero beyond
        the time range that the reference model is defined for. Note that unlike Stan, in numpyro we cannot set each
        chain's initialisation separately.

        Parameters
        ----------
        reference_model: str, optional
            Previously-trained model to be used to set initialisation, defaults to T21.

        Returns
        -------
        param_init: dict
            Dictionary containing initial values to be used

        """
        # Set hyperparameter initialisations
        built_in_models = next(os.walk(os.path.join(self.__root_dir__, "model_files")))[
            1
        ]
        if os.path.exists(reference_model):
            print(f"Using custom model at {reference_model} to initialise chains")
            with open(reference_model, "r") as file:
                params = yaml.load(file)
        elif reference_model in built_in_models:
            print(f"Loading built-in model {reference_model} to initialise chains")
            with open(
                os.path.join(
                    self.__root_dir__, "model_files", reference_model, "BAYESN.YAML"
                ),
                "r",
            ) as file:
                params = yaml.load(file)
        else:
            raise ValueError(
                "Invalid initialisation method, please choose either 'median' or 'sample', or choose "
                "either one of the built-in models or a custom model to base the hyperparmeter "
                "initialisation on"
            )
        W0_init = params["W0"]
        l_knots = params["L_KNOTS"]
        tau_knots = params["TAU_KNOTS"]
        W1_init = params["W1"]
        RV_init, tauA_init = params["RV"], params["TAUA"]

        # Interpolate to match new wavelength knots
        W0_init = interp1d(
            l_knots, W0_init, kind="cubic", axis=0, fill_value=0, bounds_error=False
        )(self.l_knots)
        W1_init = interp1d(
            l_knots, W1_init, kind="cubic", axis=0, fill_value=0, bounds_error=False
        )(self.l_knots)

        # Interpolate to match new time knots
        W0_init = interp1d(
            tau_knots, W0_init, kind="linear", axis=1, fill_value=0, bounds_error=False
        )(self.tau_knots)
        W1_init = interp1d(
            tau_knots, W1_init, kind="linear", axis=1, fill_value=0, bounds_error=False
        )(self.tau_knots)

        W0_init = W0_init.flatten(order="F")
        W1_init = W1_init.flatten(order="F")

        n_eps = (self.l_knots.shape[0] - 2) * self.tau_knots.shape[0]
        sigma0_init = 0.1
        sigmaepsilon_init = 0.1 * np.ones(n_eps)
        L_Omega_init = np.eye(n_eps)

        n_sne = self.data.shape[-1]

        # Prepare initial guesses
        param_init = {}
        tauA_ = tauA_init + np.random.normal(0, 0.01)
        while tauA_ < 0:
            tauA_ = tauA_init + np.random.normal(0, 0.01)
        sigma0_ = sigma0_init + np.random.normal(0, 0.01)
        param_init["W0"] = jnp.array(
            W0_init + np.random.normal(0, 0.01, W0_init.shape[0])
        )
        param_init["W1"] = jnp.array(
            W1_init + np.random.normal(0, 0.01, W1_init.shape[0])
        )
        if "poprv" in args["mode"].lower():
            param_init["mu_R"] = jnp.array(3.0)
            param_init["sigma_R"] = jnp.array(0.5)
            param_init["RV_tform"] = jnp.array(
                np.random.uniform(0, 1, self.data.shape[-1])
            )
        else:
            param_init["RV"] = jnp.array(3.0)
        param_init["tauA_tform"] = jnp.arctan(tauA_ / 1.0)
        param_init["sigma0_tform"] = jnp.arctan(sigma0_ / 0.1)
        param_init["sigma0"] = jnp.array(sigma0_)
        param_init["theta"] = jnp.array(np.random.normal(0, 1, n_sne))
        param_init["AV"] = jnp.array(np.random.exponential(tauA_, n_sne))
        L_Sigma = jnp.matmul(jnp.diag(sigmaepsilon_init), L_Omega_init)

        param_init["epsilon_tform"] = jnp.matmul(
            np.linalg.inv(L_Sigma), np.random.normal(0, 1, (n_eps, n_sne))
        )
        param_init["epsilon"] = np.random.normal(0, 1, (n_sne, n_eps))
        param_init["sigmaepsilon_tform"] = jnp.arctan(
            sigmaepsilon_init + np.random.normal(0, 0.01, sigmaepsilon_init.shape) / 1.0
        )
        param_init["sigmaepsilon"] = sigmaepsilon_init + np.random.normal(
            0, 0.01, sigmaepsilon_init.shape
        )
        param_init["L_Omega"] = jnp.array(L_Omega_init)

        param_init["Ds"] = jnp.array(np.random.normal(self.data[-3, 0, :], sigma0_))

        return param_init

    def parse_yaml_input(self, args, cmd_args):
        """
        Method to parse the input yaml file and process data-set

        Parameters
        ----------
        args: dict
            dictionary of arguments to define model based on input yaml file
        cmd_args: dict
            dictionary of command line arguments, which will override yaml file if specified
        -------

        """
        # Command line overrides, if present-----------------------------------
        for arg in vars(cmd_args):
            if arg in ["input", "filters"]:
                continue
            arg_val = getattr(cmd_args, arg)
            if arg_val is not None:
                if arg == "map":
                    filt_map = np.loadtxt(cmd_args.map, dtype=str)
                    arg_val = {row[0]: row[1] for row in filt_map}
                args[arg] = arg_val

        args.pop("CONFIG", None)
        args.pop("config", None)

        # Set default parameters for some parameters if not specified in input.yaml or command line
        args["num_chains"] = args.get("num_chains", 4)
        args["num_warmup"] = args.get("num_warmup", 500)
        args["num_samples"] = args.get("num_samples", 500)
        args["fit_method"] = args.get("fit_method", "mcmc")
        args["chain_method"] = args.get("chain_method", "parallel")
        args["initialisation"] = args.get("initialisation", "median")
        args["l_knots"] = args.get("l_knots", self.l_knots.tolist())
        args["tau_knots"] = args.get("tau_knots", self.tau_knots.tolist())
        args["map"] = args.get("map", {})
        args["drop_bands"] = args.get("drop_bands", [])
        args["outputdir"] = args.get("outputdir", os.path.join(os.getcwd()))
        args["outfile_prefix"] = args.get("outfile_prefix", "output")
        args["jobid"] = args.get("jobid", False)
        pdp = args.get("private_data_path", [])
        args["private_data_path"] = [pdp] if isinstance(pdp, str) else pdp
        args["sim_prescale"] = args.get("sim_prescale", 1)
        args["jobsplit"] = args.get("jobsplit")
        args["save_fit_errors"] = args.get("save_fit_errors", False)
        args["error_floor"] = args.get("error_floor", 0.0)
        if args["jobsplit"] is not None:
            args["snana"] = True
        else:
            args["jobsplit"] = [1, 1]
            args["snana"] = False
        args["jobid"] = args["jobsplit"][0]
        args["njobtot"] = args["jobsplit"][1] * args["sim_prescale"]

        if not (args["mode"] == "fitting" and args["snana"]):
            try:
                if not os.path.exists(args["outputdir"]):
                    os.mkdir(args["outputdir"])
            except FileNotFoundError:
                raise FileNotFoundError(
                    "Requested output directory does not exist and could not be created"
                )

        # Check fit method is valid
        args["fit_method"] = args["fit_method"].lower()
        if args["fit_method"].lower() not in ["vi", "mcmc"]:
            raise ValueError(
                f'Requested fitting method {args["fit_method"]}, must be one of "mcmc" or "vi"'
            )

        if "training" in args["mode"].lower():
            self.l_knots = device_put(np.array(args["l_knots"], dtype=float))
            self._setup_band_weights()
            KD_l = invKD_irr(self.l_knots)
            self.J_l_T = device_put(
                spline_coeffs_irr(self.model_wave, self.l_knots, KD_l)
            )
            self.tau_knots = device_put(np.array(args["tau_knots"], dtype=float))
            self.KD_t = device_put(invKD_irr(self.tau_knots))
        self.process_dataset(args)
        t = self.data[0, ...]
        self.hsiao_interp = jnp.array(
            [19 + jnp.floor(t), 19 + jnp.ceil(t), jnp.remainder(t, 1)]
        )
        return args

    def run(self, args, cmd_args):
        """
        Main method to run BayeSN. Can be used for either model training, fitting or dust inference with fixed
        population SN parameters, depending on input yaml file.

        Parameters
        ----------
        args: dict
            dictionary of arguments to define model based on input yaml file
        cmd_args: dict
            dictionary of command line arguments, which will override yaml file if specified
        -------

        """
        args = self.parse_yaml_input(args, cmd_args)

        # Set up initialisation for HMC chains
        # -------------------------
        if args["initialisation"] == "T21":
            init_strategy = init_to_value(
                values=self.initial_guess(args, reference_model="T21")
            )

        elif args["initialisation"] == "median":
            init_strategy = init_to_median()
        elif args["initialisation"] == "sample":
            init_strategy = init_to_sample()
        else:
            init_strategy = init_to_value(
                values=self.initial_guess(args, reference_model=args["initialisation"])
            )

        print(f'Current mode: {args["mode"]}')
        print("Running...")

        if args["mode"].lower() == "training_globalrv":
            nuts_kernel = NUTS(
                self.train_model_globalRV,
                adapt_step_size=True,
                target_accept_prob=0.8,
                init_strategy=init_strategy,
                dense_mass=False,
                find_heuristic_step_size=False,
                regularize_mass_matrix=False,
                step_size=0.1,
            )
        elif args["mode"].lower() == "training_poprv":
            nuts_kernel = NUTS(
                self.train_model_popRV,
                adapt_step_size=True,
                target_accept_prob=0.8,
                init_strategy=init_strategy,
                dense_mass=False,
                find_heuristic_step_size=False,
                regularize_mass_matrix=False,
                step_size=0.1,
            )
        elif args["mode"].lower() == "dust":
            nuts_kernel = NUTS(
                self.dust_model,
                adapt_step_size=True,
                target_accept_prob=0.8,
                init_strategy=init_strategy,
                dense_mass=False,
                find_heuristic_step_size=False,
                regularize_mass_matrix=False,
                step_size=0.1,
            )
        elif args["mode"].lower() == "dust_split_sed":
            nuts_kernel = NUTS(
                self.dust_model_split_sed,
                adapt_step_size=True,
                target_accept_prob=0.8,
                init_strategy=init_strategy,
                dense_mass=False,
                find_heuristic_step_size=False,
                regularize_mass_matrix=False,
                step_size=0.1,
            )
        elif args["mode"].lower() == "dust_split_mag":
            nuts_kernel = NUTS(
                self.dust_model_split_mag,
                adapt_step_size=True,
                target_accept_prob=0.8,
                init_strategy=init_strategy,
                dense_mass=False,
                find_heuristic_step_size=False,
                regularize_mass_matrix=False,
                step_size=0.1,
            )
        elif args["mode"].lower() == "dust_redshift":
            nuts_kernel = NUTS(
                self.dust_redshift_model,
                adapt_step_size=True,
                target_accept_prob=0.8,
                init_strategy=init_strategy,
                dense_mass=False,
                find_heuristic_step_size=False,
                regularize_mass_matrix=False,
                step_size=0.1,
            )
        elif args["mode"].lower() == "fitting":
            if self.model_type == "pop_RV":
                nuts_kernel = NUTS(
                    self.fit_model_popRV,
                    adapt_step_size=True,
                    init_strategy=init_strategy,
                    max_tree_depth=10,
                )
            elif self.model_type == "fixed_RV":
                nuts_kernel = NUTS(
                    self.fit_model_globalRV,
                    adapt_step_size=True,
                    init_strategy=init_strategy,
                    max_tree_depth=10,
                )
        else:
            raise ValueError(
                "Invalid mode, must select one of 'training_globalRV', 'training_popRV', 'fitting',"
                "'dust', 'dust_split_mag', 'dust_split_sed' or 'dust_redshift'"
            )

        # self.data, self.band_weights = self.data[..., 1:2], self.band_weights[1:2, ...]

        if (
            args["mode"].lower() == "fitting" and args["fit_method"] == "mcmc"
        ):  # Use vmap to vectorise over individual fitting jobs

            def fit_vmap_mcmc(data, weights):
                """
                Short function-in-a-function just to allow you to do a vectorised map over multiple objects on a single
                device

                Parameters
                ----------
                obs: array-like
                    Data to fit, from output of process_dataset
                weights: array-like
                    Band-weights to calculate photometry

                Returns
                -------

                sample_dict: dict
                    Samples and other information from MCMC fit

                """
                rng_key = PRNGKey(0)
                mcmc = MCMC(
                    nuts_kernel,
                    num_samples=args["num_samples"],
                    num_warmup=args["num_warmup"],
                    num_chains=args["num_chains"],
                    chain_method=args["chain_method"],
                    progress_bar=False,
                )
                mcmc.run(rng_key, data[..., None], weights[None, ...])
                return {
                    **mcmc.get_samples(group_by_chain=True),
                    **mcmc.get_extra_fields(group_by_chain=True),
                }

            start = timeit.default_timer()
            map = jax.vmap(fit_vmap_mcmc, in_axes=(2, 0))
            samples = map(self.data, self.band_weights)
            expand_dim = False
            for key, val in samples.items():
                val = np.squeeze(val)
                if len(val.shape) == 2:  # In case fitting only one object
                    expand_dim = True
                if expand_dim:
                    val = val[None, ...]
                if len(val.shape) == 4:
                    samples[key] = val.transpose(1, 2, 3, 0)
                else:
                    samples[key] = val.transpose(1, 2, 0)
            end = timeit.default_timer()
        elif args["mode"].lower() == "fitting" and args["fit_method"] == "vi":

            def fit_vmap_vi(data, weights):
                """
                Short function-in-a-function just to allow you to do a vectorised map over multiple objects on a single
                device

                Parameters
                ----------
                obs: array-like
                    Data to fit, from output of process_dataset
                weights: array-like
                    Band-weights to calculate photometry

                Returns
                -------

                sample_dict: dict
                    Samples and other information from MCMC fit

                """
                optimizer = Adam(0.01)
                model = self.fit_model_globalRV
                sample_locs = ["AV", "theta", "tmax", "eps_tform", "Ds"]
                # First start with the Laplace Approximation
                laplace_guide = AutoLaplaceApproximation(
                    model, init_loc_fn=init_strategy
                )
                svi = SVI(model, laplace_guide, optimizer, loss=Trace_ELBO(5))

                svi_result = svi.run(
                    PRNGKey(123),
                    15000,
                    data[..., None],
                    weights[None, ...],
                    progress_bar=False,
                )
                params, losses = svi_result.params, svi_result.losses
                laplace_median = laplace_guide.median(params)

                # Now initialize the ZLTN guide on the Laplace Approximation median (just for AV, theta, and mu)
                new_init_dict = {
                    k: jnp.array([laplace_median[k][0]])
                    for k in sample_locs
                    if k in laplace_median
                }
                model = self.fit_model_globalRV_vi
                zltn_guide = AutoMultiZLTNGuide(
                    model, init_loc_fn=init_to_value(values=new_init_dict)
                )

                # svi_result = fit_zltn_vmap(model, zltn_guide, data[..., None], weights[None, ...])
                svi = SVI(model, zltn_guide, Adam(0.005), Trace_ELBO(5))
                svi_result = svi.run(
                    PRNGKey(123),
                    10000,
                    data[..., None],
                    weights[None, ...],
                    progress_bar=False,
                )
                params, losses = svi_result.params, svi_result.losses
                predictive = Predictive(
                    zltn_guide, params=params, num_samples=4 * args["num_samples"]
                )
                samples = predictive(PRNGKey(123), data=None)
                # samples['losses'] = losses
                return {**samples}

            start = timeit.default_timer()
            map = jax.vmap(fit_vmap_vi, in_axes=(2, 0))
            samples = map(self.data, self.band_weights)
            del samples["_auto_latent"]
            expand_dim = False
            for key, val in samples.items():
                val = np.squeeze(val)
                if len(val.shape) == 1:  # In case fitting only one object
                    expand_dim = True
                if expand_dim:
                    val = val[None, ...]
                if len(val.shape) == 3:
                    samples[key] = val.transpose(1, 2, 0)
                else:
                    samples[key] = val.transpose()
                samples[key] = samples[key].reshape(
                    4, args["num_samples"], *samples[key].shape[1:]
                )
            end = timeit.default_timer()
        else:
            mcmc = MCMC(
                nuts_kernel,
                num_samples=args["num_samples"],
                num_warmup=args["num_warmup"],
                num_chains=args["num_chains"],
                chain_method=args["chain_method"],
            )
            rng = PRNGKey(0)
            start = timeit.default_timer()

            mcmc.run(
                rng, self.data, self.band_weights, extra_fields=("potential_energy",)
            )
            end = timeit.default_timer()
            mcmc.print_summary()
            samples = mcmc.get_samples(group_by_chain=True)
        print(f"Total inference runtime: {end - start} seconds")
        self.postprocess(samples, args)

    def fit_from_file(
        self,
        path,
        filt_map={},
        peak_mjd_key="SEARCH_PEAKMJD",
        print_summary=True,
        file_prefix=None,
        drop_bands=[],
        fix_tmax=False,
        fix_theta=False,
        fix_AV=False,
        RV=False,
        mu_R=False,
        sigma_R=False,
        mag=False,
        redlaw=None
    ):
        """
        Method to fit light curve contained in SNANA-format text file using BayeSN model

        Parameters
        ----------
        path: str
            Path to SNANA-format text file containing data to be fit
        filt_map: dict, optional
            Dictionary providing mapping between filter names in file and BayeSN filters. Defaults to empty dictionary
        peak_mjd_key: str, optional
            Key to be used for peak MJD in SNANA text file meta. Defaults to 'SEARCH_PEAKMJD'
        print_summary: Boolean, optional
            Specifies whether to print fit summary
        file_prefix: str, optional
            Prefix of name for output files containing summary table and MCMC samples. Default to None, in which case
            output files will not be saved and only returned for use in script.
        drop_bands: array-like, optional
            List of bands to be ignored during fitting. Defaults to empty list
        fix_tmax: Boolean, optional
            If True, tmax will not be inferred and fiducial value in file meta will be fixed. Defaults to False.
        fix_theta: float, optional
            Value to fix theta at during fitting. Defaults to False, meaning that theta will be inferred during fitting
            rather than fixed.
        fix_AV: float, optional
            Value to fix AV at during fitting. Defaults to False, meaning that AV will be inferred during fitting
            rather than fixed.
        RV: float, optional
            Value to fix RV at during fitting. Defaults to False, meaning that default model RV treatment will be used.
        mu_R: float, optional
            Value of mean of RV distribution to be used during fitting. Defaults to False, meaning that default model
            RV treatment will be used. If specified, sigma_R must also be specified.
        sigma_R: float, optional
            Value of standard deviation of RV distribution. Defaults to False, meaning that default model RV treatment
            will be used.
        mag: Boolean, optional
            Specifies whether data is mag or flux. If True, data is assumed to be mag and is automatically converted to
            flux before fitting.

        Returns
        -------

        samples: dict
            Dictionary containing parameter names as keys and MCMC samples as values
        sn_props: tuple
            Tuple containing SN redshift and MW E(B-V), which can be useful to have in memory when making plots

        """
        meta, lcdata = sncosmo.read_snana_ascii(path, default_tablename="OBS")
        lcdata = lcdata["OBS"].to_pandas()

        t = lcdata.MJD.values
        flux = lcdata.FLUXCAL.values
        flux_err = lcdata.FLUXCALERR.values
        filters = lcdata.FLT.values
        peak_mjd = meta[peak_mjd_key]
        z = meta["REDSHIFT_HELIO"]
        ebv_mw = meta["MWEBV"]

        samples, sn_props = self.fit(
            t,
            flux,
            flux_err,
            filters,
            z,
            ebv_mw=ebv_mw,
            peak_mjd=peak_mjd,
            filt_map=filt_map,
            print_summary=print_summary,
            file_prefix=file_prefix,
            drop_bands=drop_bands,
            fix_tmax=fix_tmax,
            fix_theta=fix_theta,
            fix_AV=fix_AV,
            RV=RV,
            mu_R=mu_R,
            sigma_R=sigma_R,
            mag=mag,
            redlaw=redlaw
        )

        return samples, sn_props

    def fit(
        self,
        t,
        flux,
        flux_err,
        filters,
        z,
        ebv_mw=0,
        peak_mjd=None,
        filt_map={},
        print_summary=True,
        file_prefix=None,
        drop_bands=[],
        fix_tmax=False,
        fix_theta=False,
        fix_AV=False,
        RV=False,
        mu_R=False,
        sigma_R=False,
        mag=False,
        redlaw=None
    ):
        """
        Method to fit light curve data loaded into memory with BayeSN model

        Parameters
        ----------
        t: array-like
            Set of MJDs/rest-frame phases for light curve data to be fit. If you pass MJD and also a peak_mjd, values
            will automatically be converted to rest-frame phases
        flux: array-like
            Set of fluxes/mags for light curve data to be fit. Despite the name, you can use mags and if mag=True data
            will be automatically converted into flux for fitting.
        flux_err: array-like
            Set of flux/mag errors for light curve data to be fit. Despite the name, you can use mags and if mag=True
            data will be automatically converted into flux for fitting.
        filters: array-like
            Set of filters that flux/flux_err are measurements for, telling BayeSN which filters to use when fitting
            data. Must be of same length as flux/flux_err i.e. specify the filter for each data point individually
        z: float
            Heliocentric redshift of SN to be used when fitting
        ebv_mw: float, optional
            Milky Way E(B-V) value of SN. Defaults to 0.
        peak_mjd: float or Boolean, optional
            Fiducial value for maximum MJD of SN, used to convert phases to rest-frame. Note that this value only needs
            to be rough as BayeSN will fit for the time of maximum. However, if you set fix_tmax=True then this will
            be fixed as the time of maximum. Defaults to False, meaning that the code will assume phases are already
            rest-frame rather than MJD and will not do any conversion
        filt_map: dict, optional
            Dictionary providing mapping between filter names in file and BayeSN filters. Defaults to empty dictionary
        print_summary: Boolean, optional
            Specifies whether to print fit summary
        file_prefix: str, optional
            Prefix of name for output files containing summary table and MCMC samples. Default to None, in which case
            output files will not be saved and only returned for use in script.
        drop_bands: array-like, optional
            List of bands to be ignored during fitting. Defaults to empty list
        fix_tmax: Boolean, optional
            If True, tmax will not be inferred and fiducial value in file meta will be fixed. Defaults to False.
        fix_theta: float, optional
            Value to fix theta at during fitting. Defaults to False, meaning that theta will be inferred during fitting
            rather than fixed.
        fix_AV: float, optional
            Value to fix AV at during fitting. Defaults to False, meaning that AV will be inferred during fitting
            rather than fixed.
        RV: float, optional
            Value to fix RV at during fitting. Defaults to False, meaning that default model RV treatment will be used.
        mu_R: float, optional
            Value of mean of RV distribution to be used during fitting. Defaults to False, meaning that default model
            RV treatment will be used. If specified, sigma_R must also be specified.
        sigma_R: float, optional
            Value of standard deviation of RV distribution. Defaults to False, meaning that default model RV treatment
            will be used.
        mag: Boolean, optional
            Specifies whether data is mag or flux. If True, data is assumed to be mag and is automatically converted to
            flux before fitting.

        Returns
        -------

        samples: dict
            Dictionary containing parameter names as keys and MCMC samples as values
        sn_props: tuple
            Tuple containing SN redshift and MW E(B-V), which can be useful to have in memory when making plots

        """
        if redlaw is not None:
            self._load_redlaw(redlaw)
        if type(drop_bands) == str:
            drop_bands = [drop_bands]
        t, flux, flux_err, filters = (
            np.array(t),
            np.array(flux),
            np.array(flux_err),
            np.array(filters),
        )
        if mag:  # Convert data from mag into FLUXCAL
            flux = np.power(10, (27.5 - flux) / 2.5)
            flux_err = (np.log(10) / 2.5) * flux * flux_err
        if peak_mjd is not None:
            t = (t - peak_mjd) / (1 + z)
        flux = flux[(t > self.tau_knots.min()) & (t < self.tau_knots.max())]
        flux_err = flux_err[(t > self.tau_knots.min()) & (t < self.tau_knots.max())]
        filters = filters[(t > self.tau_knots.min()) & (t < self.tau_knots.max())]
        filters = np.array([filt_map.get(filter, filter) for filter in filters])
        t = t[(t > self.tau_knots.min()) & (t < self.tau_knots.max())]

        # Prepare filters
        for f in np.unique(filters):
            if f not in self.band_dict.keys():
                raise ValueError(
                    f'Filter "{filter}" not defined in BayeSN, either add a mapping to filt_map to ensure '
                    f"that your filter names match up with ones built-in or add some custom filters if "
                    f"you want to use your own"
                )
            if z > (self.band_lim_dict[f][0] / self.l_knots[0] - 1) or z < (
                self.band_lim_dict[f][1] / self.l_knots[-1] - 1
            ):
                drop_bands.append(f)
        for f in drop_bands:
            inds = filters != f
            flux = flux[inds]
            flux_err = flux_err[inds]
            filters = filters[inds]
            t = t[inds]
        band_indices = np.array(
            [self.band_dict[filt_map.get(filter, filter)] for filter in filters]
        )

        n_data = len(t)
        if n_data == 0:
            raise ValueError(
                "No data in rest-frame phase range covered by model, maybe you gave the wrong peak MJD?"
            )
        # Set up and populate data array
        data = jnp.zeros((10, n_data, 1))
        data = data.at[0, :, 0].set(t)
        data = data.at[1, :, 0].set(flux)
        data = data.at[2, :, 0].set(flux_err)
        data = data.at[4, :, 0].set(band_indices)
        data = data.at[5, :, 0].set(np.full_like(t, z))
        data = data.at[7, :, 0].set(np.full_like(t, self.cosmo.distmod(z).value))
        data = data.at[8, :, 0].set(np.full_like(t, ebv_mw))
        data = data.at[9, :, 0].set(np.ones_like(t))

        band_weights = self._calculate_band_weights(
            data[-5, 0, :],
            data[-2, 0, :],
        )

        # Update dust parameters if specified manually
        if RV == 'uniform':
            nuts_kernel = NUTS(self.fit_model_uniformRV, adapt_step_size=True, init_strategy=init_to_median(),
                               max_tree_depth=10)
        else:
            if RV:
                self.RV = jnp.array(RV)
                self.model_type = 'fixed_RV'
            elif mu_R:
                if not sigma_R:
                    raise ValueError('You have set a custom mu_R, please also set a custom sigma_R')
                self.mu_R = jnp.array(mu_R)
                self.sigma_R = jnp.array(sigma_R)
                self.model_type = 'pop_RV'
            if self.model_type == 'fixed_RV':
                nuts_kernel = NUTS(self.fit_model_globalRV, adapt_step_size=True, init_strategy=init_to_median(),
                                   max_tree_depth=10)
            elif self.model_type == 'pop_RV':
                nuts_kernel = NUTS(self.fit_model_popRV, adapt_step_size=True, init_strategy=init_to_median(),
                                   max_tree_depth=10)
        mcmc = MCMC(nuts_kernel, num_samples=250, num_warmup=250, num_chains=4, chain_method='parallel')
        rng = PRNGKey(0)

        theta_val = 0
        if fix_theta:
            theta_val = fix_theta
            fix_theta = True
        AV_val = 0
        if fix_AV:
            AV_val = fix_AV
            fix_AV = True

        mcmc.run(
            rng,
            data,
            band_weights,
            fix_tmax,
            fix_theta,
            theta_val,
            fix_AV,
            AV_val,
            extra_fields=("potential_energy",),
        )
        if print_summary:
            mcmc.print_summary()
        samples = mcmc.get_samples(group_by_chain=True)
        if peak_mjd is not None:
            samples["peak_MJD"] = peak_mjd + samples["tmax"] * (1 + z)
        muhat = self.cosmo.distmod(z).value
        muhat_err = 5
        Ds_err = jnp.sqrt(muhat_err * muhat_err + self.sigma0 * self.sigma0)
        samples["mu"] = np.random.normal(
            (samples["Ds"] * np.power(muhat_err, 2) + muhat * np.power(self.sigma0, 2))
            / np.power(Ds_err, 2),
            np.sqrt(
                (np.power(self.sigma0, 2) * np.power(muhat_err, 2))
                / np.power(Ds_err, 2)
            ),
        )
        samples["delM"] = samples["Ds"] - samples["mu"]
        if fix_tmax:
            samples["tmax"] = jnp.zeros_like(samples["tmax"])
        if fix_theta:
            samples["theta"] = jnp.full_like(samples["theta"], theta_val)
        if fix_AV:
            samples["AV"] = jnp.full_like(samples["AV"], AV_val)

        if file_prefix is not None:
            summary = arviz.summary(samples)
            summary.to_csv(f"{file_prefix}_fit_summary.csv")
            with open(f"{file_prefix}_chains.pkl", "wb") as file:
                pickle.dump(samples, file)

        sn_props = (z, ebv_mw)

        return samples, sn_props

    def postprocess(self, samples, args):
        """
        Function to postprocess BayeSN output. Applies transformations to some parameters e.g. ensuring consistency for
        W1 and theta, as flipping the sign in front of W1 and theta will lead to an identical result. Saves output
        chains and calculated a fit summary

        Parameters
        ----------
        samples: dict
            Output of MCMC, dictionary containing posterior samples for each parameter with parameter names as keys
        args: dict
            dictionary of arguments to define model based on input yaml file and command line arguments

        Returns
        -------

        """
        if "W1" in samples.keys():  # If training
            with open(
                os.path.join(args["outputdir"], "initial_chains.pkl"), "wb"
            ) as file:
                pickle.dump(samples, file)
            # Sign flipping-----------------
            J_R = spline_coeffs_irr([6200.0], self.l_knots, invKD_irr(self.l_knots))
            J_10 = spline_coeffs_irr([10.0], self.tau_knots, invKD_irr(self.tau_knots))
            J_0 = spline_coeffs_irr([0.0], self.tau_knots, invKD_irr(self.tau_knots))
            W1 = np.reshape(
                samples["W1"],
                (
                    samples["W1"].shape[0],
                    samples["W1"].shape[1],
                    self.l_knots.shape[0],
                    self.tau_knots.shape[0],
                ),
                order="F",
            )
            N_chains = W1.shape[0]
            sign = np.zeros(N_chains)
            for chain in range(N_chains):
                chain_W1 = np.mean(W1[chain, ...], axis=0)
                chain_sign = np.sign(
                    np.squeeze(np.matmul(J_R, np.matmul(chain_W1, J_10.T)))
                    - np.squeeze(np.matmul(J_R, np.matmul(chain_W1, J_0.T)))
                )
                sign[chain] = chain_sign
            samples["W1"] = samples["W1"] * sign[:, None, None]
            samples["theta"] = samples["theta"] * sign[:, None, None]
            # Modify W1 and theta----------------
            theta_std = np.std(samples["theta"], axis=2)
            samples["theta"] = samples["theta"] / theta_std[..., None]
            samples["W1"] = samples["W1"] * theta_std[..., None]

            # Save best fit global params to files for easy inspection and reading in------
            W0 = np.mean(samples["W0"], axis=[0, 1]).reshape(
                (self.l_knots.shape[0], self.tau_knots.shape[0]), order="F"
            )
            W1 = np.mean(samples["W1"], axis=[0, 1]).reshape(
                (self.l_knots.shape[0], self.tau_knots.shape[0]), order="F"
            )

            L_Sigma = np.matmul(
                np.diag(np.mean(samples["sigmaepsilon"], axis=[0, 1])),
                np.mean(samples["L_Omega"], axis=[0, 1]),
            )
            sigma0 = np.mean(samples["sigma0"])

            tauA = np.mean(samples["tauA"])

            yaml_data = {
                "M0": float(self.M0),
                "SIGMA0": float(sigma0),
                "TAUA": float(tauA),
                "TAU_KNOTS": self.tau_knots.tolist(),
                "L_KNOTS": self.l_knots.tolist(),
                "W0": W0.tolist(),
                "W1": W1.tolist(),
                "L_SIGMA_EPSILON": L_Sigma.tolist(),
            }

            if "singlerv" in args["mode"].lower():
                yaml_data["RV"] = float(np.mean(samples["RV"]))
            elif "poprv" in args["mode"].lower():
                yaml_data["MUR"] = float(np.mean(samples["mu_R"]))
                yaml_data["SIGMAR"] = float(np.mean(samples["sigma_R"]))

            with open(os.path.join(args["outputdir"], "bayesn.yaml"), "w") as file:
                yaml.dump(yaml_data, file)

        z_HEL = self.data[-5, 0, :]
        muhat = self.data[-3, 0, :]

        if args["mode"] == "fitting":
            muhat_err = 5
            Ds_err = jnp.sqrt(muhat_err * muhat_err + self.sigma0 * self.sigma0)
            samples["mu"] = np.random.normal(
                (
                    samples["Ds"] * np.power(muhat_err, 2)
                    + muhat * np.power(self.sigma0, 2)
                )
                / np.power(Ds_err, 2),
                np.sqrt(
                    (np.power(self.sigma0, 2) * np.power(muhat_err, 2))
                    / np.power(Ds_err, 2)
                ),
            )
            samples["delM"] = samples["Ds"] - samples["mu"]
            if "tmax" in samples.keys():  # Convert tmax samples into peak_MJD samples
                samples["peak_MJD"] = self.peak_mjds[None, None, :] + samples[
                    "tmax"
                ] * (1 + z_HEL[None, None, :])

            # Create lcplot file
            muhat_err = 5
            Ds_err = jnp.sqrt(muhat_err * muhat_err + self.sigma0 * self.sigma0)
            muhat = self.data[-3, 0, :]
            samples["mu"] = np.random.normal(
                (
                    samples["Ds"] * np.power(muhat_err, 2)
                    + muhat * np.power(self.sigma0, 2)
                )
                / np.power(Ds_err, 2),
                np.sqrt(
                    (np.power(self.sigma0, 2) * np.power(muhat_err, 2))
                    / np.power(Ds_err, 2)
                ),
            )
            samples["delM"] = samples["Ds"] - samples["mu"]

            t = np.arange(self.tau_knots[0], self.tau_knots[-1], 2)
            bands = []
            for sn in self.sn_list:
                bands.append(
                    list(self.lcplot_data[self.lcplot_data.CID == sn].FLT.unique())
                )

            f = self.get_flux_from_chains(
                t,
                bands,
                samples,
                self.data[-5, 0, :],
                self.data[-2, 0, :],
                num_samples=None,
                mag=False,
                mean=not args["save_fit_errors"],
            )
            f, ferr = f.mean(axis=1), f.std(axis=1)

            self.lcplot_data["DATA_FLAG"] = 1
            z_hel = self.data[-5, 0, :]
            for i, sn in enumerate(self.sn_list):
                fit_df = pd.DataFrame()
                fit_df["MJD"] = (self.peak_mjds[i] + t * (1 + z_hel[i])).repeat(
                    len(bands[i])
                )
                fit_df["FLUXCAL"] = f[i, : len(bands[i]), :].flatten(order="F")
                fit_df["FLUXCALERR"] = ferr[i, : len(bands[i]), :].flatten(order="F")
                fit_df["FLT"] = np.tile(bands[i], len(t))
                fit_df["CID"] = sn
                fit_df["DATA_FLAG"] = 0
                self.lcplot_data = pd.concat([self.lcplot_data, fit_df])

            self.lcplot_data = self.lcplot_data.sort_values(
                by=["CID", "DATA_FLAG", "MJD"]
            )
            self.lcplot_data.to_csv(
                os.path.join(args["outputdir"], f'{args["outfile_prefix"]}.LCPLOT'),
                index=False,
            )

            # Create FITRES file
            # if args['snana']:
            # fetch snana version that includes tag + commit;
            # e.g., v11_05-4-gd033611.
            # Use same git command as in Makefile for C code
            SNANA_DIR = os.environ.get("SNANA_DIR", "NULL")
            if SNANA_DIR != "NULL":
                cmd = f"cd {SNANA_DIR}; git describe --always --tags"
                ret = subprocess.run(
                    [cmd], cwd=os.getcwd(), shell=True, capture_output=True, text=True
                )
                snana_version = ret.stdout.replace("\n", "")
            else:
                snana_version = "NULL"
            self.fitres_table.meta = {
                "#\n# SNANA_VERSION:": snana_version,
                "# VERSION_PHOTOMETRY:": args.get(
                    "version_photometry", args.get("data_table")
                ),
                "# TABLE NAME:": "FITRES\n#",
            }

            n_sn = samples["mu"].shape[-1]
            drop_keys = ["diverging", "_auto_latent"]
            for key in drop_keys:
                if key in samples.keys():
                    del samples[key]
            summary = arviz.summary(samples)
            summary = summary[~summary.index.str.contains("tform")]
            rhat = summary.r_hat.values
            sn_rhat = np.array([rhat[i::n_sn] for i in range(n_sn)])

            self.fitres_table["MU_LCFIT"] = samples["mu"].mean(axis=(0, 1))
            self.fitres_table["MUERR_LCFIT"] = samples["mu"].std(axis=(0, 1))
            self.fitres_table["THETA"] = samples["theta"].mean(axis=(0, 1))
            self.fitres_table["THETAERR"] = samples["theta"].std(axis=(0, 1))
            self.fitres_table["AV"] = samples["AV"].mean(axis=(0, 1))
            self.fitres_table["AVERR"] = samples["AV"].std(axis=(0, 1))
            # if not args['fit_method'] == 'vi':
            self.fitres_table["MEANRHAT"] = sn_rhat.mean(axis=1)
            self.fitres_table["MAXRHAT"] = sn_rhat.max(axis=1)
            self.fitres_table.round(4)

            drop_count = pd.isna(self.fitres_table["MU_LCFIT"]).sum()
            self.fitres_table = self.fitres_table[
                ~pd.isna(self.fitres_table["MU_LCFIT"])
            ]

            # Reorder to put SIM columns last
            new_cols = [
                col for col in self.fitres_table.columns if "SIM" not in col
            ] + [col for col in self.fitres_table.columns if "SIM" in col]
            self.fitres_table = self.fitres_table[new_cols]

            sncosmo.write_lc(
                self.fitres_table,
                os.path.join(
                    args["outputdir"], f'{args["outfile_prefix"]}.FITRES.TEXT'
                ),
                fmt="snana",
                metachar="",
            )

        if args["snana"]:
            self.end_time = time.time()
            cpu_time = self.end_time - self.start_time
            # Output yaml
            out_dict = {
                "ABORT_IF_ZERO": 1,
                "SURVEY": self.survey,
                "IDSURVEY": int(self.survey_id),
                "NEVT_TOT": self.data.shape[-1],
                "NEVT_LC_CUTS": self.data.shape[-1],
                "NEVT_LCFIT_CUTS": int(self.data.shape[-1] - drop_count),
                "CPU_MINUTES": round(cpu_time / 60, 2),
            }
            with open(f'{args["outfile_prefix"]}.YAML', "w") as file:
                yaml.dump(out_dict, file)

        if not (args["mode"] == "fitting" and args["snana"]):
            # Save convergence data for each parameter to csv file
            summary = arviz.summary(samples)
            summary.to_csv(os.path.join(args["outputdir"], "fit_summary.csv"))

            with open(os.path.join(args["outputdir"], "chains.pkl"), "wb") as file:
                pickle.dump(samples, file)

            with open(os.path.join(args["outputdir"], "input.yaml"), "w") as file:
                yaml.dump(args, file)
        return

    def process_dataset(self, args):
        """
        Processes a data set to be used by the numpyro model.

        This will read in SNANA-format files, either in text or FITS format. This will read through all light curves and
        work out the maximum number of data points for a single object - all others will then be padded to match this
        size. This is required because to benefit from the GPU, we need to have a fixed array structure allowing us to
        calculate flux integrals from parameter values across the whole sample in a single tensor operation. A mask is
        applied in the model to ensure that these padded values do not contribute to the likelihood.

        Generated data set is saved to the SEDmodel.data attribute, while the J_t matrices used to interpolate the W0,
        W1 and epsilon matrices are also calculated and saved to the SEDmodel.J_t attribute. Observer-frame band
        weights, including the effect of Milky Way extinction, are also calculated for the data set and saved to the
        SEDmodel.band_weights attribute.

        Parameters
        ----------
        args: dict
            Combination of arguments from input yaml file and command line overrides, defines model wavelength range
            and data set to load

        """
        if "version_photometry" not in args.keys() and "data_table" not in args.keys():
            raise ValueError(
                "Please pass either data_dir (for a directory containing all SNANA files such as a "
                "simulation output) or a combination of data_table and data_root"
            )
        if "data_table" in args.keys() and "data_root" not in args.keys():
            raise ValueError(
                "If using data_table, please also pass data_root (which defines the location that the "
                "paths in data_table are defined with respect to)"
            )
        survey_dict = {}
        c = 299792.458
        if "version_photometry" in args.keys():  # If using all files in directory
            data_dir = args["version_photometry"]
            if args[
                "snana"
            ]:  # Assuming you're using SNANA running on Perlmutter or a similar cluster
                # Look in standard public repositories for real data/simulations
                dir_list = ["SNDATA_ROOT/lcmerge", "SNDATA_ROOT/SIM"]
                sim_list = np.loadtxt(
                    os.path.join(
                        os.environ.get("SNDATA_ROOT"), "SIM", "PATH_SNDATA_SIM.LIST"
                    ),
                    dtype=str,
                )
                dir_list = dir_list + list([sim_dir[1:] for sim_dir in sim_list])
                pdp = [
                    path[1:] if path[0] == "$" else path
                    for path in args["private_data_path"]
                ]
                dir_list = dir_list + pdp  # Add any private data directories
                found_in = []
                for dir in dir_list:
                    root_split = dir.split("/")
                    root, remainder = root_split[0], "".join(root_split[1:])
                    if not os.path.isabs(dir):
                        root = os.environ.get(root, "NULL")
                    if os.path.exists(os.path.join(root, remainder, data_dir)):
                        found_in.append(os.path.join(root, remainder, data_dir))
                if len(found_in) == 0:
                    raise ValueError(
                        f"Requested photometry {data_dir} was not found in any of the usual public "
                        f"locations, maybe you need to specify an additional private data location"
                    )
                elif len(found_in) > 1:
                    raise ValueError(
                        f"Requested photometry {data_dir} was found in multiple locations, please remove "
                        f"duplicates and ensure the one you want to use remains"
                    )
                data_dir = found_in[0]
                # Load up SNANA survey definitions file
                survey_def_path = os.path.join(
                    os.environ.get("SNDATA_ROOT"), "SURVEY.DEF"
                )
                with open(survey_def_path) as fp:
                    for line in fp:
                        if line[: line.find(":")] == "SURVEY":
                            split = line.split()
                            survey_dict[split[1]] = split[2]
            sample_name = os.path.split(data_dir)[-1]
            list_file = os.path.join(data_dir, f"{os.path.split(data_dir)[-1]}.LIST")
            sn_list = np.atleast_1d(np.loadtxt(list_file, dtype="str"))
            file_format = sn_list[0].split(".")[1]
            map_dict = args["map"]
            n_obs = []
            all_lcs = []
            t_ranges = []
            sne, peak_mjds = [], []
            # For FITRES table
            (
                idsurvey,
                sn_type,
                field,
                cutflag_snana,
                z_hels,
                z_hel_errs,
                z_hds,
                z_hd_errs,
            ) = ([], [], [], [], [], [], [], [])
            snrmax1s, snrmax2s, snrmax3s = [], [], []
            vpecs, vpec_errs, mwebvs, host_logmasses, host_logmass_errs = (
                [],
                [],
                [],
                [],
                [],
            )
            (
                sim_gentypes,
                sim_template_ids,
                sim_libids,
                sim_zcmbs,
                sim_vpecs,
                sim_dlmags,
                sim_pkmjds,
                sim_thetas,
                sim_AVs,
                sim_RVs,
            ) = ([], [], [], [], [], [], [], [], [], [])
            # --------
            used_bands, used_band_dict = ["NULL_BAND"], {0: 0}
            print("Reading light curves...")
            if file_format.lower() == "fits":  # If FITS format
                ntot = 0
                head_file = os.path.join(data_dir, f"{sn_list[0]}")
                if not os.path.exists(head_file):
                    head_file = os.path.join(
                        data_dir, f"{sn_list[0]}.gz"
                    )  # Look for .fits.gz if .fits not found
                phot_file = head_file.replace("HEAD", "PHOT")
                sne_file = sncosmo.read_snana_fits(head_file, phot_file)
                # Check if sim or real data
                self.sim = "SIM_REDSHIFT_HELIO" in sne_file[0].meta.keys()
                if not self.sim:
                    args["njobtot"] = args["jobsplit"][1]
                for sn_file in tqdm(sn_list):
                    head_file = os.path.join(data_dir, f"{sn_file}")
                    if not os.path.exists(head_file):
                        head_file = os.path.join(
                            data_dir, f"{sn_file}.gz"
                        )  # Look for .fits.gz if .fits not found
                    with fits.open(head_file) as hdu:
                        self.survey = hdu[0].header.get("SURVEY", "NULL")
                    self.survey_id = survey_dict.get(self.survey, 0)
                    phot_file = head_file.replace("HEAD", "PHOT")
                    sne_file = sncosmo.read_snana_fits(head_file, phot_file)
                    for sn_ind in range(len(sne_file)):
                        ntot += 1
                        if (ntot - args["jobid"]) % args["njobtot"] != 0:
                            continue
                        sn = sne_file[sn_ind]
                        meta, data = sn.meta, sn.to_pandas()
                        data["BAND"] = data.BAND.str.decode("utf-8")
                        data["BAND"] = data.BAND.str.strip()
                        peak_mjd = meta["PEAKMJD"]
                        zhel = meta["REDSHIFT_HELIO"]
                        zcmb = meta["REDSHIFT_FINAL"]
                        zhel_err = meta.get(
                            "REDSHIFT_HELIO_ERR", 5e-4
                        )  # Assume some low z error if not specified
                        zcmb_err = meta.get(
                            "REDSHIFT_FINAL_ERR", 5e-4
                        )  # Assume some low z error if not specified
                        vpec, vpec_err = meta.get("VPEC", 0.0), meta.get(
                            "VPEC_ERR", self.sigma_pec * 3e5
                        )
                        zpec = np.sqrt((1 + vpec / c) / (1 - vpec / c)) - 1
                        zhd = (1 + zcmb) / (1 + zpec) - 1
                        # We deliberately don't include vpec error here, as BayeSN includes this elsewhere
                        data["t"] = (data.MJD - peak_mjd) / (1 + zhel)
                        # If filter not in map_dict, assume one-to-one mapping------
                        for f in data.BAND.unique():
                            if f not in map_dict.keys():
                                map_dict[f] = f
                        data["FLT"] = data.BAND.apply(lambda x: map_dict[x])
                        # Remove bands outside of filter coverage-------------------
                        for f in data.FLT.unique():
                            if zhel > (
                                self.band_lim_dict[f][0] / self.l_knots[0] - 1
                            ) or zhel < (
                                self.band_lim_dict[f][1] / self.l_knots[-1] - 1
                            ):
                                data = data[~data.FLT.isin([f])]
                        # Record all used bands-------------------------------------
                        for f in data.FLT.unique():
                            if f not in used_bands:
                                used_bands.append(f)
                                try:
                                    used_band_dict[self.band_dict[f]] = (
                                        len(used_bands) - 1
                                    )
                                except KeyError:
                                    raise KeyError(
                                        f"Filter {f} not present in BayeSN, check your filter mapping"
                                    )
                        # ----------------------------------------------------------
                        data["band_indices"] = data.FLT.apply(
                            lambda x: used_band_dict[self.band_dict[x]]
                        )
                        data["zp"] = data.FLT.apply(lambda x: self.zp_dict[x])
                        data["flux"] = data["FLUXCAL"]
                        data["flux_err"] = np.max(
                            np.array(
                                [
                                    data["FLUXCALERR"],
                                    args["error_floor"]
                                    * (np.log(10) / 2.5)
                                    * data["flux"],
                                ]
                            ),
                            axis=0,
                        )
                        data["MAG"] = 27.5 - 2.5 * np.log10(data["flux"])
                        data["MAGERR"] = (
                            (2.5 / np.log(10)) * data["flux_err"] / data["flux"]
                        )
                        data["redshift"] = zhel
                        data["redshift_error"] = zhel_err
                        data["MWEBV"] = meta.get("MWEBV", 0.0)
                        data["mass"] = meta.get("HOSTGAL_LOGMASS", -9.0)
                        data["dist_mod"] = self.cosmo.distmod(zhd)
                        data["mask"] = 1
                        lc = data[
                            [
                                "t",
                                "flux",
                                "flux_err",
                                "MAG",
                                "MAGERR",
                                "mass",
                                "band_indices",
                                "redshift",
                                "redshift_error",
                                "dist_mod",
                                "MWEBV",
                                "mask",
                                "MJD",
                                "FLT",
                            ]
                        ]
                        lc = lc.dropna(subset=["flux", "flux_err"])
                        lc = lc[(lc["t"] > -10) & (lc["t"] < 40)]
                        if (
                            lc.empty
                        ):  # Skip empty light curves, maybe they don't have any data in [-10, 40] days
                            continue
                        t_ranges.append((lc["t"].min(), lc["t"].max()))
                        n_obs.append(lc.shape[0])
                        all_lcs.append(lc)
                        # Set up FITRES table data
                        # (currently just uses second table, should improve for cases where there are multiple lc files)
                        sn_name = meta["SNID"]
                        if isinstance(sn_name, bytes):
                            sn_name = sn_name.decode("utf-8")
                        sne.append(sn_name)
                        peak_mjds.append(peak_mjd)
                        sn_type.append(meta.get("TYPE", 0))
                        field.append(meta.get("FIELD", "VOID"))
                        z_hels.append(zhel)
                        z_hel_errs.append(zhel_err)
                        z_hds.append(zhd)
                        z_hd_errs.append(zcmb_err)
                        vpecs.append(vpec)
                        vpec_errs.append(vpec_err)
                        mwebvs.append(meta.get("MWEBV", 0.0))
                        host_logmasses.append(meta.get("HOSTGAL_LOGMASS", -9.0))
                        host_logmass_errs.append(meta.get("HOSTGAL_LOGMASS_ERR", -9.0))
                        if self.sim:
                            sim_gentypes.append(meta["SIM_GENTYPE"])
                            sim_template_ids.append(meta["SIM_TEMPLATE_INDEX"])
                            sim_libids.append(meta["SIM_LIBID"])
                            sim_zcmbs.append(meta["SIM_REDSHIFT_CMB"])
                            sim_vpecs.append(meta["SIM_VPEC"])
                            sim_dlmags.append(meta["SIM_DLMU"])
                            sim_pkmjds.append(meta["SIM_PEAKMJD"])
                            sim_thetas.append(meta["SIM_THETA"])
                            sim_AVs.append(meta["SIM_AV"])
                            sim_RVs.append(meta["SIM_RV"])
                        snrmax1 = np.max(lc.flux / lc.flux_err)
                        lc_snr2 = lc[
                            lc.band_indices
                            != lc[
                                (lc.flux / lc.flux_err) == snrmax1
                            ].band_indices.values[0]
                        ]
                        if lc_snr2.shape[0] == 0:
                            snrmax2 = -99
                            snrmax3 = -99
                        else:
                            snrmax2 = np.max(lc_snr2.flux / lc_snr2.flux_err)
                            lc_snr3 = lc_snr2[
                                lc_snr2.band_indices
                                != lc_snr2[
                                    (lc_snr2.flux / lc_snr2.flux_err) == snrmax2
                                ].band_indices.values[0]
                            ]
                            if lc_snr3.shape[0] == 0:
                                snrmax3 = -99
                            else:
                                snrmax3 = np.max(lc_snr3.flux / lc_snr3.flux_err)
                        snrmax1s.append(snrmax1)
                        snrmax2s.append(snrmax2)
                        snrmax3s.append(snrmax3)
            else:  # If not FITS, assume text format
                # Check if sim or real data
                meta, lcdata = sncosmo.read_snana_ascii(
                    os.path.join(data_dir, sn_list[0]), default_tablename="OBS"
                )
                # Check if sim or real data
                self.sim = "SIM_REDSHIFT_HELIO" in meta.keys()
                # If real data, ignore sim_prescale
                if not self.sim:
                    args["njobtot"] = args["jobsplit"][1]
                for sn_ind, sn_file in tqdm(enumerate(sn_list), total=len(sn_list)):
                    if (sn_ind + 1 - args["jobid"]) % args["njobtot"] != 0:
                        continue
                    meta, lcdata = sncosmo.read_snana_ascii(
                        os.path.join(data_dir, sn_file), default_tablename="OBS"
                    )
                    data = lcdata["OBS"].to_pandas()
                    peak_mjd = meta["PEAKMJD"]
                    sn_name = meta["SNID"]
                    if isinstance(sn_name, bytes):
                        sn_name = sn_name.decode("utf-8")
                    zhel = meta["REDSHIFT_HELIO"]
                    zcmb = meta["REDSHIFT_FINAL"]
                    zhel_err = meta.get(
                        "REDSHIFT_HELIO_ERR", 5e-4
                    )  # Assume some low z error if not specified
                    zcmb_err = meta.get(
                        "REDSHIFT_FINAL_ERR", 5e-4
                    )  # Assume some low z error if not specified
                    vpec, vpec_err = meta.get("VPEC", 0.0), meta.get(
                        "VPEC_ERR", self.sigma_pec * 3e5
                    )
                    zpec = np.sqrt((1 + vpec / c) / (1 - vpec / c)) - 1
                    zhd = (1 + zcmb) / (1 + zpec) - 1
                    # We deliberately don't include vpec error here, as BayeSN includes this elsewhere
                    data["t"] = (data.MJD - peak_mjd) / (1 + zhel)
                    # If filter not in map_dict, assume one-to-one mapping------
                    map_dict = args["map"]
                    for f in data.BAND.unique():
                        if f not in map_dict.keys():
                            map_dict[f] = f
                    data["FLT"] = data.BAND.apply(lambda x: map_dict[x])

                    # Remove bands outside of filter coverage-------------------
                    for f in data.FLT.unique():
                        if zhel > (
                            self.band_lim_dict[f][0] / self.l_knots[0] - 1
                        ) or zhel < (self.band_lim_dict[f][1] / self.l_knots[-1] - 1):
                            data = data[~data.FLT.isin([f])]
                    # Record all used bands-------------------------------------
                    for f in data.FLT.unique():
                        if f not in used_bands:
                            used_bands.append(f)
                            try:
                                used_band_dict[self.band_dict[f]] = len(used_bands) - 1
                            except KeyError:
                                raise KeyError(
                                    f"Filter {f} not present in BayeSN, check your filter mapping"
                                )
                    # ----------------------------------------------------------
                    data["band_indices"] = data.FLT.apply(
                        lambda x: used_band_dict[self.band_dict[x]]
                    )
                    data["zp"] = data.FLT.apply(lambda x: self.zp_dict[x])
                    data["flux"] = data["FLUXCAL"]
                    data["flux_err"] = np.max(
                        np.array(
                            [
                                data["FLUXCALERR"],
                                args["error_floor"] * (np.log(10) / 2.5) * data["flux"],
                            ]
                        ),
                        axis=0,
                    )
                    data["MAG"] = 27.5 - 2.5 * np.log10(data["flux"])
                    data["MAGERR"] = (
                        (2.5 / np.log(10)) * data["flux_err"] / data["flux"]
                    )
                    data["redshift"] = zhel
                    data["redshift_error"] = zhel_err
                    data["MWEBV"] = meta.get("MWEBV", 0.0)
                    data["mass"] = meta.get("HOSTGAL_LOGMASS", -9.0)
                    data["dist_mod"] = self.cosmo.distmod(zhd)
                    data["mask"] = 1
                    lc = data[
                        [
                            "t",
                            "flux",
                            "flux_err",
                            "MAG",
                            "MAGERR",
                            "mass",
                            "band_indices",
                            "redshift",
                            "redshift_error",
                            "dist_mod",
                            "MWEBV",
                            "mask",
                            "MJD",
                            "FLT",
                        ]
                    ]
                    lc = lc.dropna(subset=["flux", "flux_err"])
                    lc = lc[
                        (lc["t"] > self.tau_knots.min())
                        & (lc["t"] < self.tau_knots.max())
                    ]
                    sne.append(sn_name)
                    peak_mjds.append(peak_mjd)
                    t_ranges.append((lc["t"].min(), lc["t"].max()))
                    n_obs.append(lc.shape[0])
                    all_lcs.append(lc)
                    # Set up FITRES table data
                    # (currently just uses second table, should improve for cases where there are multiple lc files)
                    sn_type.append(meta.get("TYPE", 0))
                    field.append(meta.get("FIELD", "VOID"))
                    z_hels.append(zhel)
                    z_hel_errs.append(meta.get("REDSHIFT_HELIO_ERR", zhel_err))
                    z_hds.append(meta["REDSHIFT_FINAL"])
                    z_hd_errs.append(meta.get("REDSHIFT_FINAL_ERR", zcmb_err))
                    vpecs.append(vpec)
                    vpec_errs.append(vpec_err)
                    mwebvs.append(meta.get("MWEBV", 0.0))
                    host_logmasses.append(meta.get("HOSTGAL_LOGMASS", -9.0))
                    host_logmass_errs.append(meta.get("HOSTGAL_LOGMASS_ERR", -9.0))
                    if self.sim:
                        sim_gentypes.append(meta["SIM_GENTYPE"])
                        sim_template_ids.append(meta["SIM_TEMPLATE_INDEX"])
                        sim_libids.append(meta["SIM_LIBID"])
                        sim_zcmbs.append(meta["SIM_REDSHIFT_CMB"])
                        sim_vpecs.append(meta["SIM_VPEC"])
                        sim_dlmags.append(meta["SIM_DLMU"])
                        sim_pkmjds.append(meta["SIM_PEAKMJD"])
                        sim_thetas.append(meta["SIM_THETA"])
                        sim_AVs.append(meta["SIM_AV"])
                        sim_RVs.append(meta["SIM_RV"])
                    snrmax1 = np.max(lc.flux / lc.flux_err)
                    lc_snr2 = lc[
                        lc.band_indices
                        != lc[(lc.flux / lc.flux_err) == snrmax1].band_indices.values[0]
                    ]
                    if lc_snr2.shape[0] == 0:
                        snrmax2 = -99
                        snrmax3 = -99
                    else:
                        snrmax2 = np.max(lc_snr2.flux / lc_snr2.flux_err)
                        lc_snr3 = lc_snr2[
                            lc_snr2.band_indices
                            != lc_snr2[
                                (lc_snr2.flux / lc_snr2.flux_err) == snrmax2
                            ].band_indices.values[0]
                        ]
                        if lc_snr3.shape[0] == 0:
                            snrmax3 = -99
                        else:
                            snrmax3 = np.max(lc_snr3.flux / lc_snr3.flux_err)
                    snrmax1s.append(snrmax1)
                    snrmax2s.append(snrmax2)
                    snrmax3s.append(snrmax3)
                self.survey = meta.get("SURVEY", "NULL")
                self.survey_id = survey_dict.get(self.survey, 0)
            N_sn = len(all_lcs)
            N_obs = np.max(n_obs)
            N_col = lc.shape[1] - 2
            all_data = np.zeros((N_sn, N_obs, N_col))
            print("Saving light curves to standard grid...")
            lcplot_data = pd.DataFrame()
            for i in tqdm(range(len(all_lcs))):
                lc = all_lcs[i]
                save_lc = lc[["MJD", "flux", "flux_err", "FLT"]].copy()
                save_lc.columns = ["MJD", "FLUXCAL", "FLUXCALERR", "FLT"]
                save_lc.insert(loc=0, column="CID", value=sne[i])
                lcplot_data = pd.concat([lcplot_data, save_lc])
                lc = lc.iloc[:, :-2]
                all_data[i, : lc.shape[0], :] = lc.values
                all_data[i, lc.shape[0] :, 2] = 1 / jnp.sqrt(2 * np.pi)
            all_data = all_data.T
            t = all_data[0, ...]
            keep_shape = t.shape
            t = t.flatten(order="F")
            J_t = (
                self.J_t_map(t, self.tau_knots, self.KD_t)
                .reshape((*keep_shape, self.tau_knots.shape[0]), order="F")
                .transpose(1, 2, 0)
            )
            flux_data = all_data[[0, 1, 2, 5, 6, 7, 8, 9, 10, 11], ...]
            mag_data = all_data[[0, 3, 4, 5, 6, 7, 8, 9, 10, 11], ...]
            # Mask out negative fluxes, only for mag data--------------------------
            for i in range(len(all_lcs)):
                mag_data[:2, (flux_data[1, ...] <= 0)] = 0  # Mask out photometry
                mag_data[4, (flux_data[1, ...] <= 0)] = 0  # Mask out band
                mag_data[-1, (flux_data[1, ...] <= 0)] = 0  # Set mask row
                mag_data[2, (flux_data[1, ...] <= 0)] = 1 / jnp.sqrt(2 * np.pi)
            # ---------------------------------------------------------------------
            if "training" in args["mode"].lower():
                self.data = device_put(mag_data)
            else:
                self.data = device_put(flux_data)
            self.sn_list = sne
            self.J_t = device_put(J_t)
            self.used_band_inds = jnp.array([self.band_dict[f] for f in used_bands])
            self.used_band_dict = used_band_dict
            self.zps = self.zps[self.used_band_inds]
            self.offsets = self.offsets[self.used_band_inds]
            self.band_weights = self._calculate_band_weights(
                self.data[-5, 0, :],
                self.data[-2, 0, :],
            )
            self.peak_mjds = np.array(peak_mjds)
            self.lcplot_data = lcplot_data
            # Prep FITRES table
            varlist = ["SN:"] * len(sne)
            idsurvey = [self.survey_id] * len(sne)
            snrmax1s, snrmax2s, snrmax3s = (
                np.array(snrmax1s),
                np.array(snrmax2s),
                np.array(snrmax3s),
            )
            if self.sim:
                table = QTable(
                    [
                        varlist,
                        sne,
                        idsurvey,
                        sn_type,
                        field,
                        z_hels,
                        z_hel_errs,
                        z_hds,
                        z_hd_errs,
                        vpecs,
                        vpec_errs,
                        mwebvs,
                        host_logmasses,
                        host_logmass_errs,
                        snrmax1s,
                        snrmax2s,
                        snrmax3s,
                        sim_gentypes,
                        sim_template_ids,
                        sim_libids,
                        sim_zcmbs,
                        sim_vpecs,
                        sim_dlmags,
                        sim_pkmjds,
                        sim_thetas,
                        sim_AVs,
                        sim_RVs,
                    ],
                    names=[
                        "VARNAMES:",
                        "CID",
                        "IDSURVEY",
                        "TYPE",
                        "FIELD",
                        "zHEL",
                        "zHELERR",
                        "zHD",
                        "zHDERR",
                        "VPEC",
                        "VPECERR",
                        "MWEBV",
                        "HOST_LOGMASS",
                        "HOST_LOGMASS_ERR",
                        "SNRMAX1",
                        "SNRMAX2",
                        "SNRMAX3",
                        "SIM_GENTYPE",
                        "SIM_TEMPLATE_INDEX",
                        "SIM_LIBID",
                        "SIM_ZCMB",
                        "SIM_VPEC",
                        "SIM_DLMAG",
                        "SIM_PEAKMJD",
                        "SIM_THETA",
                        "SIM_AV",
                        "SIM_RV",
                    ],
                )
            else:
                table = QTable(
                    [
                        varlist,
                        sne,
                        idsurvey,
                        sn_type,
                        field,
                        z_hels,
                        z_hel_errs,
                        z_hds,
                        z_hd_errs,
                        vpecs,
                        vpec_errs,
                        mwebvs,
                        host_logmasses,
                        host_logmass_errs,
                        snrmax1s,
                        snrmax2s,
                        snrmax3s,
                    ],
                    names=[
                        "VARNAMES:",
                        "CID",
                        "IDSURVEY",
                        "TYPE",
                        "FIELD",
                        "zHEL",
                        "zHELERR",
                        "zHD",
                        "zHDERR",
                        "VPEC",
                        "VPECERR",
                        "MWEBV",
                        "HOST_LOGMASS",
                        "HOST_LOGMASS_ERR",
                        "SNRMAX1",
                        "SNRMAX2",
                        "SNRMAX3",
                    ],
                )
            self.fitres_table = table
        else:
            table_path = os.path.join(args["data_root"], args["data_table"])
            sn_list = pd.read_csv(table_path, comment="#", delim_whitespace=True)
            n_obs = []

            all_lcs = []
            t_ranges = []
            # For FITRES table
            (
                idsurvey,
                sn_type,
                field,
                cutflag_snana,
                z_hels,
                z_hel_errs,
                z_hds,
                z_hd_errs,
            ) = ([], [], [], [], [], [], [], [])
            snrmax1s, snrmax2s, snrmax3s = [], [], []
            vpecs, vpec_errs, mwebvs, host_logmasses, host_logmass_errs = (
                [],
                [],
                [],
                [],
                [],
            )
            # --------
            used_bands, used_band_dict = ["NULL_BAND"], {0: 0}
            sne, peak_mjds = [], []
            print("Reading light curves...")
            for i in tqdm(range(sn_list.shape[0])):
                row = sn_list.iloc[i]
                sn_files = row.files.split(",")
                sn_lc = None
                sn = row.SNID
                data_root = args["data_root"]
                for file in sn_files:
                    meta, lcdata = sncosmo.read_snana_ascii(
                        os.path.join(data_root, file), default_tablename="OBS"
                    )
                    data = lcdata["OBS"].to_pandas()
                    if "SEARCH_PEAKMJD" in sn_list.columns:
                        peak_mjd = row.SEARCH_PEAKMJD
                    else:
                        peak_mjd = meta["SEARCH_PEAKMJD"]
                    if (
                        "BAND" in data.columns
                    ):  # This column can have different names which can be confusing, let's
                        # just rename it so it's always the same
                        data = data.rename(columns={"BAND": "FLT"})
                    data = data[
                        ~data.FLT.isin(args["drop_bands"])
                    ]  # Skip certain bands
                    zhel = meta["REDSHIFT_HELIO"]
                    data["t"] = (data.MJD - peak_mjd) / (1 + zhel)
                    # If filter not in map_dict, assume one-to-one mapping------
                    map_dict = args["map"]
                    for f in data.FLT.unique():
                        if f not in map_dict.keys():
                            map_dict[f] = f
                    data["FLT"] = data.FLT.apply(lambda x: map_dict[x])
                    # Remove bands outside of filter coverage-------------------
                    for f in data.FLT.unique():
                        if zhel > (
                            self.band_lim_dict[f][0] / self.l_knots[0] - 1
                        ) or zhel < (self.band_lim_dict[f][1] / self.l_knots[-1] - 1):
                            data = data[~data.FLT.isin([f])]
                    # Record all used bands-------------------------------------
                    for f in data.FLT.unique():
                        if f not in used_bands:
                            used_bands.append(f)
                            try:
                                used_band_dict[self.band_dict[f]] = len(used_bands) - 1
                            except KeyError:
                                raise KeyError(
                                    f"Filter {f} not present in BayeSN, check your filter mapping"
                                )
                    # ----------------------------------------------------------
                    data["band_indices"] = data.FLT.apply(
                        lambda x: used_band_dict[self.band_dict[x]]
                    )
                    data["zp"] = data.FLT.apply(lambda x: self.zp_dict[x])
                    data["flux"] = data["FLUXCAL"]
                    data["flux_err"] = np.max(
                        np.array(
                            [
                                data["FLUXCALERR"],
                                args["error_floor"] * (np.log(10) / 2.5) * data["flux"],
                            ]
                        ),
                        axis=0,
                    )
                    data["MAG"] = 27.5 - 2.5 * np.log10(data["flux"])
                    data["MAGERR"] = (
                        (2.5 / np.log(10)) * data["flux_err"] / data["flux"]
                    )
                    data["redshift"] = zhel
                    data["redshift_error"] = row.REDSHIFT_CMB_ERR
                    data["MWEBV"] = meta.get("MWEBV", 0.0)
                    data["mass"] = meta.get("HOSTGAL_LOGMASS", -9.0)
                    data["dist_mod"] = self.cosmo.distmod(row.REDSHIFT_CMB)
                    data["mask"] = 1
                    lc = data[
                        [
                            "t",
                            "flux",
                            "flux_err",
                            "MAG",
                            "MAGERR",
                            "mass",
                            "band_indices",
                            "redshift",
                            "redshift_error",
                            "dist_mod",
                            "MWEBV",
                            "mask",
                            "MJD",
                            "FLT",
                        ]
                    ]
                    lc = lc.dropna(subset=["flux", "flux_err"])
                    lc = lc[
                        (lc["t"] > self.tau_knots.min())
                        & (lc["t"] < self.tau_knots.max())
                    ]
                    if sn_lc is None:
                        sn_lc = lc.copy()
                    else:
                        sn_lc = pd.concat([sn_lc, lc])
                sne.append(sn)
                peak_mjds.append(peak_mjd)
                t_ranges.append((lc["t"].min(), lc["t"].max()))
                n_obs.append(lc.shape[0])
                all_lcs.append(sn_lc)
                # Set up FITRES table data
                # (currently just uses second table, should improve for cases where there are multiple lc files)
                idsurvey.append(meta.get("IDSURVEY", "NULL"))
                sn_type.append(meta.get("TYPE", 0))
                field.append(meta.get("FIELD", "NULL"))
                cutflag_snana.append(meta.get("CUTFLAG_SNANA", "NULL"))
                z_hels.append(zhel)
                z_hel_errs.append(meta.get("REDSHIFT_HELIO_ERR", row.REDSHIFT_CMB_ERR))
                z_hds.append(row.REDSHIFT_CMB)
                z_hd_errs.append(row.REDSHIFT_CMB_ERR)
                vpecs.append(meta.get("VPEC", 0.0))
                vpec_errs.append(meta.get("VPEC_ERR", self.sigma_pec))
                mwebvs.append(meta.get("MWEBV", 0.0))
                host_logmasses.append(meta.get("HOSTGAL_LOGMASS", -9.0))
                host_logmass_errs.append(meta.get("HOSTGAL_LOGMASS_ERR", -9.0))
                snrmax1 = np.max(lc.flux / lc.flux_err)
                lc_snr2 = lc[
                    lc.band_indices
                    != lc[(lc.flux / lc.flux_err) == snrmax1].band_indices.values[0]
                ]
                if lc_snr2.shape[0] == 0:
                    snrmax2 = -99
                    snrmax3 = -99
                else:
                    snrmax2 = np.max(lc_snr2.flux / lc_snr2.flux_err)
                    lc_snr3 = lc_snr2[
                        lc_snr2.band_indices
                        != lc_snr2[
                            (lc_snr2.flux / lc_snr2.flux_err) == snrmax2
                        ].band_indices.values[0]
                    ]
                    if lc_snr3.shape[0] == 0:
                        snrmax3 = -99
                    else:
                        snrmax3 = np.max(lc_snr3.flux / lc_snr3.flux_err)
                snrmax1s.append(snrmax1)
                snrmax2s.append(snrmax2)
                snrmax3s.append(snrmax3)
            N_sn = sn_list.shape[0]
            N_obs = np.max(n_obs)
            N_col = lc.shape[1] - 2
            all_data = np.zeros((N_sn, N_obs, N_col))
            print("Saving light curves to standard grid...")
            lcplot_data = pd.DataFrame()
            for i in tqdm(range(len(all_lcs))):
                lc = all_lcs[i]
                save_lc = lc[["MJD", "flux", "flux_err", "FLT"]].copy()
                save_lc.columns = ["MJD", "FLUXCAL", "FLUXCALERR", "FLT"]
                save_lc.insert(loc=0, column="CID", value=sne[i])
                lcplot_data = pd.concat([lcplot_data, save_lc])
                lc = lc.iloc[:, :-2]
                all_data[i, : lc.shape[0], :] = lc.values
                all_data[i, lc.shape[0] :, 2] = 1 / jnp.sqrt(2 * np.pi)
                # all_data[i, lc.shape[0]:, 3] = 10  # Arbitrarily set all masked points to H-band
            all_data = all_data.T
            t = all_data[0, ...]
            keep_shape = t.shape
            t = t.flatten(order="F")
            J_t = (
                self.J_t_map(t, self.tau_knots, self.KD_t)
                .reshape((*keep_shape, self.tau_knots.shape[0]), order="F")
                .transpose(1, 2, 0)
            )
            flux_data = all_data[[0, 1, 2, 5, 6, 7, 8, 9, 10, 11], ...]
            mag_data = all_data[[0, 3, 4, 5, 6, 7, 8, 9, 10, 11], ...]
            # Mask out negative fluxes, only for mag data--------------------------
            for i in range(len(all_lcs)):
                mag_data[:2, (flux_data[1, ...] <= 0)] = 0  # Mask out photometry
                mag_data[4, (flux_data[1, ...] <= 0)] = 0  # Mask out band
                mag_data[-1, (flux_data[1, ...] <= 0)] = 0  # Set mask row
                mag_data[2, (flux_data[1, ...] <= 0)] = 1 / jnp.sqrt(2 * np.pi)
            # ---------------------------------------------------------------------
            sne = sn_list["SNID"].values
            self.sn_list = sne
            if "training" in args["mode"].lower():
                self.data = device_put(mag_data)
            else:
                self.data = device_put(flux_data)
            self.J_t = device_put(J_t)
            self.used_band_inds = jnp.array([self.band_dict[f] for f in used_bands])
            self.used_band_dict = used_band_dict
            self.zps = self.zps[self.used_band_inds]
            self.offsets = self.offsets[self.used_band_inds]
            self.band_weights = self._calculate_band_weights(
                self.data[-5, 0, :],
                self.data[-2, 0, :],
            )
            self.peak_mjds = np.array(peak_mjds)
            self.lcplot_data = lcplot_data

            # Prep FITRES table
            varlist = ["SN:"] * len(sne)
            snrmax1s, snrmax2s, snrmax3s = (
                np.array(snrmax1s),
                np.array(snrmax2s),
                np.array(snrmax3s),
            )
            snrmax1s, snrmax2s, snrmax3s = (
                np.around(snrmax1s, 2),
                np.around(snrmax2s, 2),
                np.around(snrmax3s, 2),
            )
            table = QTable(
                [
                    varlist,
                    sne,
                    idsurvey,
                    sn_type,
                    field,
                    z_hels,
                    z_hel_errs,
                    z_hds,
                    z_hd_errs,
                    vpecs,
                    vpec_errs,
                    mwebvs,
                    host_logmasses,
                    host_logmass_errs,
                    snrmax1s,
                    snrmax2s,
                    snrmax3s,
                ],
                names=[
                    "VARLIST:",
                    "CID",
                    "IDSURVEY",
                    "TYPE",
                    "FIELD",
                    "zHEL",
                    "zHELERR",
                    "zHD",
                    "zHDERR",
                    "VPEC",
                    "VPECERR",
                    "MWEBV",
                    "HOST_LOGMASS",
                    "HOST_LOGMASS_ERR",
                    "SNRMAX1",
                    "SNRMAX2",
                    "SNRMAX3",
                ],
            )
            self.fitres_table = table

    def simulate_spectrum(
        self,
        t,
        N,
        dl=10,
        z=0,
        mu=0,
        ebv_mw=0,
        RV=None,
        logM=None,
        del_M=None,
        AV=None,
        theta=None,
        eps=None,
    ):
        """
        Simulates spectra for given parameter values in the observer-frame. If parameter values are not set, model
        priors will be sampled.

        Parameters
        ----------
        t: array-like
            Set of t values to simulate spectra at
        N: int
            Number of separate objects to simulate spectra for
        dl: float, optional
            Wavelength spacing for simulated spectra in rest-frame. Default is 10 AA
        z: float or array-like, optional
            Redshift to simulate spectra at, affecting observer-frame wavelengths and reducing spectra by factor of
            (1+z). Defaults to 0. If passing an array-like object, there must be a corresponding value for each of the N
            simulated objects. If a float is passed, the same redshift will be used for all objects.
        mu: float, array-like or str, optional
            Distance modulus to simulate spectra at. Defaults to 0. If passing an array-like object, there must be a
            corresponding value for each of the N simulated objects. If a float is passed, the same value will be used
            for all objects. If set to 'z', distance moduli corresponding to the redshift values passed in the default
            model cosmology will be used.
        ebv_mw: float or array-like, optional
            Milky Way E(B-V) values for simulated spectra. Defaults to 0. If passing an array-like object, there must be
            a corresponding value for each of the N simulated objects. If a float is passed, the same value will be used
            for all objects.
        RV: float or array-like, optional
            RV values for host extinction curves for simulated spectra. If passing an array-like object, there must be a
            corresponding value for each of the N simulated objects. If a float is passed, the same value will be used
            for all objects. Defaults to None, in which case the global RV value for the BayeSN model loaded when
            initialising SEDmodel will be used.
        logM: float or array-like, optional
            Currently unused, will be implemented when split models are included
        del_M: float or array-like, optional
            Grey offset del_M value to be used for each SN. If passing an array-like object, there must be a
            corresponding value for each of the N simulated objects. If a float is passed, the same value will be used
            for all objects. Defaults to None, in which case the prior distribution will be sampled for each object.
        AV: float or array-like, optional
            Host extinction RV value to be used for each SN. If passing an array-like object, there must be a
            corresponding value for each of the N simulated objects. If a float is passed, the same value will be used
            for all objects. Defaults to None, in which case the prior distribution will be sampled for each object.
        theta: float or array-like, optional
            Theta value to be used for each SN. If passing an array-like object, there must be a
            corresponding value for each of the N simulated objects. If a float is passed, the same value will be used
            for all objects. Defaults to None, in which case the prior distribution will be sampled for each object.
        eps: array-like or int, optional
            Epsilon values to be used for each SN. If passing a 2d array, this must be of shape (l_knots, tau_knots)
            and will be used for each SN generated. If passing a 3d array, this must be of shape (N, l_knots, tau_knots)
            and provide an epsilon value for each generated SN. You can also pass 0, in which case an array of zeros of
            shape (N, l_knots, tau_knots) will be used and epsilon is effectively turned off. Defaults to None, in which
            case the prior distribution will be sampled for each object.

        Returns
        -------

        l_o: array-like
            Array of observer-frame wavelength values
        spectra: array-like
            Array of simulated spectra
        param_dict: dict
            Dictionary of corresponding parameter values for each simulated object

        """
        if del_M is None:
            del_M = self.sample_del_M(N)
        else:
            del_M = np.array(del_M)
            if len(del_M.shape) == 0:
                del_M = del_M.repeat(N)
            elif del_M.shape[0] != N:
                raise ValueError(
                    "If not providing a scalar del_M value, array must be of same length as the number of "
                    "objects to simulate, N"
                )
        if AV is None:
            AV = self.sample_AV(N)
        else:
            AV = np.array(AV)
            if len(AV.shape) == 0:
                AV = AV.repeat(N)
            elif AV.shape[0] != N:
                raise ValueError(
                    "If not providing a scalar AV value, array must be of same length as the number of "
                    "objects to simulate, N"
                )
        if theta is None:
            theta = self.sample_theta(N)
        else:
            theta = np.array(theta)
            if len(theta.shape) == 0:
                theta = theta.repeat(N)
            elif theta.shape[0] != N:
                raise ValueError(
                    "If not providing a scalar theta value, array must be of same length as the number of "
                    "objects to simulate, N"
                )
        if eps is None:
            eps = self.sample_epsilon(N)
        else:
            eps = np.array(eps)
            if len(eps.shape) == 0:
                if eps == 0:
                    eps = np.zeros((N, self.l_knots.shape[0], self.tau_knots.shape[0]))
                else:
                    raise ValueError(
                        "For epsilon, please pass an array-like object of shape (N, l_knots, tau_knots). The only scalar "
                        "value accepted is 0, which will effectively remove the effect of epsilon"
                    )
            elif (
                len(eps.shape) == 2
                and eps.shape[0] == self.l_knots.shape[0]
                and eps.shape[1] == self.tau_knots.shape[0]
            ):
                eps = eps[None, ...].repeat(N, axis=0)
            elif (
                len(eps.shape) != 3
                or eps.shape[0] != N
                or eps.shape[1] != self.l_knots.shape[0]
                or eps.shape[2] != self.tau_knots.shape[0]
            ):
                raise ValueError(
                    "For epsilon, please pass an array-like object of shape (N, l_knots, tau_knots)"
                )
        ebv_mw = np.array(ebv_mw)
        if len(ebv_mw.shape) == 0:
            ebv_mw = ebv_mw.repeat(N)
        elif ebv_mw.shape[0] != N:
            raise ValueError(
                "For ebv_mw, either pass a single scalar value or an array of values for each of the N simulated objects"
            )
        if RV is None:
            RV = self.RV
        RV = np.array(RV)
        if len(RV.shape) == 0:
            RV = RV.repeat(N)
        elif RV.shape[0] != N:
            raise ValueError(
                "For RV, either pass a single scalar value or an array of values for each of the N simulated objects"
            )
        z = np.array(z)
        if len(z.shape) == 0:
            z = z.repeat(N)
        elif z.shape[0] != N:
            raise ValueError(
                "For z, either pass a single scalar value or an array of values for each of the N simulated objects"
            )
        mu = np.array(mu)
        if len(mu.shape) == 0:
            mu = mu.repeat(N)
        elif mu.shape[0] != N:
            raise ValueError(
                "For mu, either pass a single scalar value or an array of values for each of the N simulated objects"
            )
        param_dict = {
            "del_M": del_M,
            "AV": AV,
            "theta": theta,
            "eps": eps,
            "z": z,
            "mu": mu,
            "ebv_mw": ebv_mw,
            "RV": RV,
        }
        l_r = np.arange(min(self.l_knots), max(self.l_knots) + dl, dl, dtype=float)
        l_r = l_r[l_r <= max(self.l_knots)]
        l_o = l_r[None, ...].repeat(N, axis=0) * (1 + z[:, None])

        self.model_wave = l_r
        self.uv_ind1 = (
            self.model_wave < 2700
        )  # Need to use separate UV term for F99 law below 2700AA
        self.uv_ind2 = (self.model_wave < 2700) & ((1e4 / self.model_wave) >= 5.9)
        self.uv_ind3 = (1e4 / self.model_wave[self.uv_ind1]) >= 5.9
        self.uv_x = 1e4 / self.model_wave[self.uv_ind1]
        KD_l = invKD_irr(self.l_knots)
        self.J_l_T = device_put(spline_coeffs_irr(self.model_wave, self.l_knots, KD_l))
        self._load_hsiao_template()

        t = jnp.array(t)
        t = jnp.repeat(t[..., None], N, axis=1)
        hsiao_interp = jnp.array(
            [19 + jnp.floor(t), 19 + jnp.ceil(t), jnp.remainder(t, 1)]
        )
        keep_shape = t.shape
        t = t.flatten(order="F")
        map = jax.vmap(self.spline_coeffs_irr_step, in_axes=(0, None, None))
        J_t = (
            map(t, self.tau_knots, self.KD_t)
            .reshape((*keep_shape, self.tau_knots.shape[0]), order="F")
            .transpose(1, 2, 0)
        )
        spectra = self.get_spectra(
            theta, AV, self.W0, self.W1, eps, RV, J_t, hsiao_interp
        )

        # Host extinction (ADO: Is this not redundant with get_spectra?)
        host_ext = np.zeros((N, l_r.shape[0], 1))
        for i in range(N):
            dust_fn = getattr(dust_ext, self.redlaw_name)(float(RV[i]))
            host_ext[i, :, 0] = -2.5 * np.log10(
                dust_fn.extinguish(10000 / l_r, Av=AV[i])
            )

        # MW extinction
        mw_ext = np.zeros((N, l_o.shape[1], 1))
        for i in range(N):
            dust_fn = getattr(dust_ext, self.redlaw_name)(self.RV_MW)
            mw_ext[i, :, 0] = -2.5 * np.log10(
                dust_fn.extinguish(10000 / l_o[i, ...], Av=self.RV_MW * ebv_mw[i])
            )

        return l_o, spectra, param_dict

    def simulate_light_curve(
        self,
        t,
        N,
        bands,
        yerr=0,
        err_type="mag",
        z=0,
        zerr=1e-4,
        mu=0,
        ebv_mw=0,
        RV=None,
        logM=None,
        tmax=0,
        del_M=None,
        AV=None,
        theta=None,
        eps=None,
        mag=True,
        write_to_files=False,
        output_dir=None,
        redlaw="F99",
    ):
        """
        Simulates light curves from the BayeSN model in either mag or flux space. and saves them to SNANA-format text
        files if requested

        Parameters
        ----------
        t: array-like
            Set of t values to simulate spectra at. If len(t) == len(bands), will assume that the t values
            correspond to the bands. Otherwise, will simulate photometry at each value of t for each band.
        N: int
            Number of separate objects to simulate spectra for
        bands: array-like
            List of bands in which to simulate photometry. If len(t) == len(bands), will assume that the t values
            correspond to the bands. Otherwise, will simulate photometry at each value of t for each band.
        yerr: float or array-like, optional
            Uncertainties for each data point, simulated light curves will be randomised assuming a Gaussian uncertainty
            around the true values. Can be either a float, meaning that the same value will be used for each data point,
            a 1d array of length equal to each light curve, meaning that these values will be used for each simulated
            light curve, or a 2d array of shape (N, light curve length) allowing you to specify each individual error.
            Defaults to 0, meaning that exact model photometry will be returned.
        err_type: str
            Specifies which type of error you are passing, either 'mag' or 'flux'. Defaults to 'mag', meaning that this
            is in mag units. If you want to simulate fluxes and pass a mag error, it will be converted to a flux error.
        z: float or array-like, optional
            Redshift to simulate spectra at, affecting observer-frame wavelengths and reducing spectra by factor of
            (1+z). Defaults to 0. If passing an array-like object, there must be a corresponding value for each of the N
            simulated objects. If a float is passed, the same redshift will be used for all objects.
        zerr: float, optional
            Error on spectroscopic redshifts, only needed when saving to SNANA-format light curve files
        mu: float, array-like or str, optional
            Distance modulus to simulate spectra at. Defaults to 0. If passing an array-like object, there must be a
            corresponding value for each of the N simulated objects. If a float is passed, the same value will be used
            for all objects. If set to 'z', distance moduli corresponding to the redshift values passed in the default
            model cosmology will be used. Technically these are heliocentric redshifts rather than Hubble diagram
            redshifts so won't be perfect, but can be useful sometimes.
        ebv_mw: float or array-like, optional
            Milky Way E(B-V) values for simulated spectra. Defaults to 0. If passing an array-like object, there must be
            a corresponding value for each of the N simulated objects. If a float is passed, the same value will be used
            for all objects.
        RV: float or array-like, optional
            RV values for host extinction curves for simulated spectra. If passing an array-like object, there must be a
            corresponding value for each of the N simulated objects. If a float is passed, the same value will be used
            for all objects. Defaults to None, in which case the global RV value for the BayeSN model loaded when
            initialising SEDmodel will be used.
        logM: float or array-like, optional
            Currently unused, will be implemented when split models are included
        tmax: float or array-like, optional
            Time of maximum in rest-frame days, useful for plotting light curve fits with free tmax. Defaults to 0, i.e.
            the simulated time of maximum will be at 0 days. If a float is passed, the same value will be used
            for all objects.
        del_M: float or array-like, optional
            Grey offset del_M value to be used for each SN. If passing an array-like object, there must be a
            corresponding value for each of the N simulated objects. If a float is passed, the same value will be used
            for all objects. Defaults to None, in which case the prior distribution will be sampled for each object.
        AV: float or array-like, optional
            Host extinction RV value to be used for each SN. If passing an array-like object, there must be a
            corresponding value for each of the N simulated objects. If a float is passed, the same value will be used
            for all objects. Defaults to None, in which case the prior distribution will be sampled for each object.
        theta: float or array-like, optional
            Theta value to be used for each SN. If passing an array-like object, there must be a
            corresponding value for each of the N simulated objects. If a float is passed, the same value will be used
            for all objects. Defaults to None, in which case the prior distribution will be sampled for each object.
        eps: array-like or int, optional
            Epsilon values to be used for each SN. If passing a 2d array, this must be of shape (l_knots, tau_knots)
            and will be used for each SN generated. If passing a 3d array, this must be of shape (N, l_knots, tau_knots)
            and provide an epsilon value for each generated SN. You can also pass 0, in which case an array of zeros of
            shape (N, l_knots, tau_knots) will be used and epsilon is effectively turned off. Defaults to None, in which
            case the prior distribution will be sampled for each object.
        mag: Bool, optional
            Determines whether returned values are mags or fluxes
        write_to_files: Bool, optional
            Determines whether to save simulated light curves to SNANA-format light curve files, defaults to False
        output_dir: str, optional
            Path to output directory to save simulated SNANA-format files, onl required if write_to_files=True

        Returns
        -------
        data: array-like
            Array containing simulated flux or mag values
        yerr: array-like
            Aray containing corresponding errors for each data point
        param_dict: dict
            Dictionary of corresponding parameter values for each simulated object

        """
        if del_M is None:
            del_M = self.sample_del_M(N)
        else:
            del_M = np.array(del_M)
            if len(del_M.shape) == 0:
                del_M = del_M.repeat(N)
            elif del_M.shape[0] != N:
                raise ValueError(
                    "If not providing a scalar del_M value, array must be of same length as the number of "
                    "objects to simulate, N"
                )
        if AV is None:
            AV = self.sample_AV(N)
        else:
            AV = np.array(AV)
            if len(AV.shape) == 0:
                AV = AV.repeat(N)
            elif AV.shape[0] != N:
                raise ValueError(
                    "If not providing a scalar AV value, array must be of same length as the number of "
                    "objects to simulate, N"
                )
        if theta is None:
            theta = self.sample_theta(N)
        else:
            theta = np.array(theta)
            if len(theta.shape) == 0:
                theta = theta.repeat(N)
            elif theta.shape[0] != N:
                raise ValueError(
                    "If not providing a scalar theta value, array must be of same length as the number of "
                    "objects to simulate, N"
                )
        if eps is None:
            eps = self.sample_epsilon(N)
        elif len(np.array(eps).shape) == 0:
            eps = np.array(eps)
            if eps == 0:
                eps = np.zeros((N, self.l_knots.shape[0], self.tau_knots.shape[0]))
            else:
                raise ValueError(
                    "For epsilon, please pass an array-like object of shape (N, l_knots, tau_knots). The only scalar "
                    "value accepted is 0, which will effectively remove the effect of epsilon"
                )
        elif (
            len(eps.shape) != 3
            or eps.shape[0] != N
            or eps.shape[1] != self.l_knots.shape[0]
            or eps.shape[2] != self.tau_knots.shape[0]
        ):
            raise ValueError(
                "For epsilon, please pass an array-like object of shape (N, l_knots, tau_knots)"
            )
        ebv_mw = np.array(ebv_mw)
        if len(ebv_mw.shape) == 0:
            ebv_mw = ebv_mw.repeat(N)
        elif ebv_mw.shape[0] != N:
            raise ValueError(
                "For ebv_mw, either pass a single scalar value or an array of values for each of the N simulated objects"
            )
        tmax = np.array(tmax)
        if len(tmax.shape) == 0:
            tmax = tmax.repeat(N)
        elif tmax.shape[0] != N:
            raise ValueError(
                "If not providing a scalar tmax value, array must be of same length as the number of "
                "objects to simulate, N"
            )
        if RV is None:
            RV = self.RV
        RV = np.array(RV)
        if len(RV.shape) == 0:
            RV = RV.repeat(N)
        elif RV.shape[0] != N:
            raise ValueError(
                "For RV, either pass a single scalar value or an array of values for each of the N simulated objects"
            )
        z = np.array(z)
        if len(z.shape) == 0:
            z = z.repeat(N)
        elif z.shape[0] != N:
            raise ValueError(
                "For z, either pass a single scalar value or an array of values for each of the N simulated objects"
            )
        if type(mu) == str and mu == "z":
            mu = self.cosmo.distmod(z).value
        else:
            mu = np.array(mu)
            if len(mu.shape) == 0:
                mu = mu.repeat(N)
            elif mu.shape[0] != N:
                raise ValueError(
                    "For mu, either pass a single scalar value or an array of values for each of the N simulated objects"
                )
        param_dict = {
            "del_M": del_M,
            "AV": AV,
            "theta": theta,
            "eps": eps,
            "z": z,
            "mu": mu,
            "ebv_mw": ebv_mw,
            "RV": RV,
        }

        if t.shape[0] == np.array(bands).shape[0]:
            band_indices = np.array([self.band_dict[band] for band in bands])
            band_indices = band_indices[:, None].repeat(N, axis=1).astype(int)
        else:
            t = jnp.array(t)
            num_per_band = t.shape[0]
            num_bands = len(bands)
            band_indices = np.zeros(num_bands * num_per_band)
            t = t[:, None].repeat(num_bands, axis=1).flatten(order="F")
            for i, band in enumerate(bands):
                if band not in self.band_dict.keys():
                    raise ValueError(f"{band} is present in filters yaml file")
                band_indices[i * num_per_band : (i + 1) * num_per_band] = (
                    self.used_band_dict[self.band_dict[band]]
                )
            band_indices = band_indices[:, None].repeat(N, axis=1).astype(int)
        mask = np.ones_like(band_indices)
        if self.band_weights is None:
            band_weights = self._calculate_band_weights(z, ebv_mw)
        else:
            band_weights = self.band_weights
        t = jnp.repeat(t[..., None], N, axis=1)
        t = t - tmax[None, :]
        hsiao_interp = jnp.array(
            [19 + jnp.floor(t), 19 + jnp.ceil(t), jnp.remainder(t, 1)]
        )
        keep_shape = t.shape
        t = t.flatten(order="F")
        map = jax.vmap(self.spline_coeffs_irr_step, in_axes=(0, None, None))
        J_t = (
            map(t, self.tau_knots, self.KD_t)
            .reshape((*keep_shape, self.tau_knots.shape[0]), order="F")
            .transpose(1, 2, 0)
        )
        t = t.reshape(keep_shape, order="F")
        if mag:
            data = self.get_mag_batch(
                self.M0,
                theta,
                AV,
                self.W0,
                self.W1,
                eps,
                mu + del_M,
                RV,
                band_indices,
                mask,
                J_t,
                hsiao_interp,
                band_weights,
            )
        else:
            data = self.get_flux_batch(
                self.M0,
                theta,
                AV,
                self.W0,
                self.W1,
                eps,
                mu + del_M,
                RV,
                band_indices,
                mask,
                J_t,
                hsiao_interp,
                band_weights,
            )
        # Apply error if specified
        yerr = jnp.array(yerr)
        if err_type == "mag" and not mag:
            yerr = yerr * (np.log(10) / 2.5) * data
        if len(yerr.shape) == 0:  # Single error for all data points
            yerr = np.ones_like(data) * yerr
        elif len(yerr.shape) == 1:
            assert data.shape[0] == yerr.shape[0], (
                f"If passing a 1d array, shape of yerr must match number of "
                f"simulated data points per objects, {data.shape[0]}"
            )
            yerr = np.repeat(yerr[..., None], N, axis=1)
        else:
            assert data.shape == yerr.shape, (
                f"If passing a 2d array, shape of yerr must match generated data shape"
                f" of {data.shape}"
            )
        data = np.random.normal(data, yerr)

        if write_to_files and mag:
            if output_dir is None:
                raise ValueError(
                    "If writing to SNANA files, please provide an output directory"
                )
            if not os.path.exists(output_dir):
                os.mkdir(output_dir)
            sn_names, sn_files = [], []
            for i in range(N):
                sn_name = f"{i}"
                sn_t, sn_mag, sn_mag_err, sn_z, sn_ebv_mw = (
                    t[:, i],
                    data[:, i],
                    yerr[:, i],
                    z[i],
                    ebv_mw[i],
                )
                sn_t = sn_t * (1 + sn_z)
                sn_tmax = 0
                sn_flt = [self.inv_band_dict[f] for f in band_indices[:, i]]
                sn_file = write_snana_lcfile(
                    output_dir,
                    sn_name,
                    sn_t,
                    sn_flt,
                    sn_mag,
                    sn_mag_err,
                    sn_tmax,
                    sn_z,
                    sn_z,
                    zerr,
                    sn_ebv_mw,
                )
                sn_names.append(sn_name)
                sn_files.append(sn_file)
        elif write_to_files:
            raise ValueError("If writing to SNANA files, please generate mags")
        return data, yerr, param_dict

    def sample_del_M(self, N):
        """
        Samples grey offset del_M from model prior

        Parameters
        ----------
        N: int
            Number of objects to sample for

        Returns
        -------
        del_M: array-like
            Sampled del_M values

        """
        del_M = np.random.normal(0, self.sigma0, N)
        return del_M

    def sample_AV(self, N):
        """
        Samples AV from model prior

        Parameters
        ----------
        N: int
            Number of objects to sample for

        Returns
        -------
        AV: array-like
            Sampled AV values

        """
        AV = np.random.exponential(self.tauA, N)
        return AV

    def sample_theta(self, N):
        """
        Samples theta from model prior

        Parameters
        ----------
        N: int
            Number of objects to sample for

        Returns
        -------
        theta: array-like
            Sampled theta values

        """
        theta = np.random.normal(0, 1, N)
        return theta

    def sample_epsilon(self, N):
        """
        Samples epsilon from model prior

        Parameters
        ----------
        N: int
            Number of objects to sample for

        Returns
        -------
        eps_full: array-like
            Sampled epsilon values
        """
        N_knots_sig = (self.l_knots.shape[0] - 2) * self.tau_knots.shape[0]
        eps_mu = jnp.zeros(N_knots_sig)
        eps_tform = np.random.multivariate_normal(eps_mu, np.eye(N_knots_sig), N)
        eps_tform = eps_tform.T
        eps = np.matmul(self.L_Sigma, eps_tform)
        eps = np.reshape(
            eps, (N, self.l_knots.shape[0] - 2, self.tau_knots.shape[0]), order="F"
        )
        eps_full = np.zeros((N, self.l_knots.shape[0], self.tau_knots.shape[0]))
        eps_full[:, 1:-1, :] = eps
        return eps_full

    def get_flux_from_chains(
        self, t, bands, chains, zs, ebv_mws, mag=True, num_samples=None, mean=False
    ):
        """
        Returns model photometry for posterior samples from BayeSN fits, which can be used to make light curve fit
        plots.

        Parameters
        ----------
        t: array-like
            Array of phases to evaluate model photometry at
        bands: array-like
            List of bandpasses to evaluate model photometry in. Photometry will be
        chain_path: str
            Path to file containing BayeSN fitting posterior samples you wish to obtain photometry for
        zs: array-like
            Array of heliocentric redshifts corresponding to the SNe you are obtaining model fit light curves for.
        ebv_mws: array-like
            Array containing Milky Way extincion values corresponding to the SNe you are obtaining model fit light
            curves for.
        mag: Bool, optional
            Boolean to specify whether you want magnitude or flux data. If True, magnitudes will be returned. If False,
            flux densities (f_lambda) will be returned. Default to True i.e. mag data.
        num_samples: int, optional
            An optional keyword argument to specify the number of posterior samples you wish to obtain photometry for.
            Might be useful in testing if you are looking at lots of SNe, as otherwise this function will take a while
            to generate e.g. photometry for 1000 posterior samples across 1000 SNe. Default to None, meaning that
            photometry will be calculated for all posterior samples in chains provided.

        Returns
        -------

        flux_grid: jax.numpy.array
            Array of shape (number of SNe, number of posterior samples, number of bands, number of phases to evaluate),
            containing photometry across all SNe, all posterior samples, all bands and at all phases requested.

        """
        if type(chains) == str:
            with open(chains, "rb") as file:
                chains = pickle.load(file)

        N_sne = chains["theta"].shape[2]
        if num_samples is None:
            num_samples = chains["theta"].shape[0] * chains["theta"].shape[1]

        if isinstance(zs, float):
            zs = np.array([zs])
        if isinstance(ebv_mws, float):
            ebv_mws = np.array([ebv_mws])

        if mean:
            num_samples = 1

        band_list = isinstance(bands[0], list)
        if band_list:
            max_bands = np.max([len(b) for b in bands])
        else:
            max_bands = len(bands)

        flux_grid = jnp.zeros((N_sne, num_samples, max_bands, len(t)))
        band_weights = self.band_weights

        print("Getting best fit light curves from chains...")
        for i in tqdm(np.arange(N_sne)):
            if band_list:
                fit_bands = bands[i]
            else:
                fit_bands = bands
            theta = chains["theta"][..., i].flatten(order="F")
            AV = chains["AV"][..., i].flatten(order="F")
            tmax = chains["tmax"][..., i].flatten(order="F")
            if "RV" in chains.keys():
                RV = chains["RV"][..., i].flatten(order="F")
            else:
                RV = None
            mu = chains["mu"][..., i].flatten(order="F")
            eps = chains["eps"][..., i]
            eps = eps.reshape((eps.shape[0] * eps.shape[1], eps.shape[2]), order="F")
            eps = eps.reshape(
                (eps.shape[0], self.l_knots.shape[0] - 2, self.tau_knots.shape[0]),
                order="F",
            )
            eps_full = jnp.zeros(
                (eps.shape[0], self.l_knots.shape[0], self.tau_knots.shape[0])
            )
            eps = eps_full.at[:, 1:-1, :].set(eps)
            del_M = chains["delM"][..., i].flatten(order="F")

            theta, AV, mu, eps, del_M, tmax = theta[:num_samples], AV[:num_samples], mu[:num_samples], \
                                        eps[:num_samples, ...], del_M[:num_samples, ...], tmax[:num_samples, ...]
            if 'RV' in chains.keys():
                RV = RV[:num_samples, ...]
            if mean:
                theta, AV, mu, eps, del_M, tmax = (
                    theta.mean()[None],
                    AV.mean()[None],
                    mu.mean()[None],
                    eps.mean(axis=0)[None],
                    del_M.mean()[None],
                    tmax.mean()[None],
                )

            if self.band_weights is not None:
                self.band_weights = band_weights[i : i + 1, ...]

            lc, lc_err, params = self.simulate_light_curve(
                t,
                theta.shape[0],
                fit_bands,
                theta=theta,
                AV=AV,
                mu=mu,
                tmax=tmax,
                del_M=del_M,
                eps=eps,
                RV=RV,
                z=zs[i],
                write_to_files=False,
                ebv_mw=ebv_mws[i],
                yerr=0,
                mag=mag,
            )
            lc = lc.T
            lc = lc.reshape(num_samples, len(fit_bands), len(t))
            flux_grid = flux_grid.at[i, :, : len(fit_bands), :].set(lc)

        return flux_grid<|MERGE_RESOLUTION|>--- conflicted
+++ resolved
@@ -1341,18 +1341,9 @@
             AV = AV * (1 - fix_AV) + AV_val * fix_AV
             tmax = numpyro.sample("tmax", dist.Uniform(-10, 10))
             tmax = tmax * (1 - fix_tmax)
-<<<<<<< HEAD
-            RV_tform = numpyro.sample("RV_tform", dist.Uniform(0, 1))
-            RV = numpyro.deterministic(
-                "Rv",
-                self.mu_R
-                + self.sigma_R * ndtri(phi_alpha_R + RV_tform * (1 - phi_alpha_R)),
-            )
-=======
             RV_tform = numpyro.sample('RV_tform', dist.Uniform(0, 1))
             RV = numpyro.deterministic('RV',
                                        self.mu_R + self.sigma_R * ndtri(phi_alpha_R + RV_tform * (1 - phi_alpha_R)))
->>>>>>> 9e1e8c0a
 
             t = obs[0, ...] - tmax[None, sn_index]
             hsiao_interp = jnp.array(
