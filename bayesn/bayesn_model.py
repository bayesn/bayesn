"""
BayeSN SED Model. Defines a class which allows you to fit or simulate from the
BayeSN Optical+NIR SED model.
"""

import os
import subprocess

import matplotlib.pyplot as plt
import numpy as np
import scipy
from scipy.interpolate import interp1d
from scipy.integrate import simpson
import numpyro
from numpyro.infer import MCMC, NUTS, init_to_median, init_to_sample, init_to_value, Predictive
import numpyro.distributions as dist
from numpyro.optim import Adam
from numpyro.infer import SVI, Trace_ELBO
from numpyro.infer.autoguide import AutoDelta, AutoMultivariateNormal, AutoDiagonalNormal, AutoLaplaceApproximation
import h5py
import sncosmo
from .spline_utils import invKD_irr, spline_coeffs_irr
from .bayesn_io import write_snana_lcfile
import pickle
import pandas as pd
import jax
from jax import device_put
import jax.numpy as jnp
from jax.scipy.stats import norm
from jax.scipy.special import ndtri, ndtr
from jax.random import PRNGKey, split
from astropy.cosmology import FlatLambdaCDM
import astropy.table as at
import astropy.constants as const
from astropy.io import ascii
import matplotlib as mpl
from matplotlib import rc
import arviz
import extinction
import timeit
from astropy.io import fits
from ruamel.yaml import YAML
import time
from tqdm import tqdm
from astropy.table import QTable
from .zltn_utils import *

yaml = YAML(typ='safe')
yaml.default_flow_style = False

jax.config.update('jax_enable_x64', True)  # Enables 64 computation

np.seterr(divide='ignore', invalid='ignore')  # Disable divide by zero warnings

# jax.config.update('jax_platform_name', 'cpu')  # Forces CPU


class SEDmodel(object):
    """
    BayeSN-SED Model

    Class which imports a BayeSN model, and allows one to fit or simulate
    Type Ia supernovae based on this model.

    Parameters
    ----------
    num_devices: int, optional
            If running on a CPU, numpyro will by default see it as a single device - this argument will set the number
            of available cores for numpyro to use e.g. set to 4, you can train 4 chains on 4 cores in parallel. Defaults
            to 4.
    load_model : str, optional
        Can be either a pre-defined BayeSN model name (see table below), or
        a path to directory containing a set of .txt files from which a
        valid model can be constructed. Currently implemented default models
        are listed below - default is T21.

        ``M20_model``: Mandel+20 BayeSN model (arXiv:2008.07538).
                        Covers rest wavelength range of 3000-18500A (BVRIYJH). No treatment of host mass effects.
                        Global RV assumed. Trained on low-z Avelino+19 (ApJ, 887, 106) compilation of CfA, CSP and
                        others.
        ``T21_model``: Thorp+21 No-Split BayeSN model (arXiv:2102:05678).
                        Covers rest wavelength range of 3500-9500A (griz). No treatment of host mass effects. Global RV
                        assumed. Trained on Foundation DR1 (Foley+18, Jones+19).
        ``W22_model``: Ward+22 No-Split BayeSN model (arXiv:2209.10558).
                        Covers rest wavelength range of 3000-18500A (BVRIYJH). No treatment of host mass effects. Global
                        RV assumed. Trained on Foundation DR1 (Foley+18, Jones+19) and low-z Avelino+19 (ApJ, 887, 106)
                        compilation of CfA, CSP and others.
    fiducial_cosmology :  dict, optional
        Dictionary containg kwargs ``{H0, Om0}`` for initialising an ``astropy.cosmology.FlatLambdaCDM`` instance.
        Defaults to Riess+16 (ApJ, 826, 56) cosmology:
        ``{H0:73.24, "Om0":0.28}``.
    filter_yaml: str, optional
        Path to yaml file containing details on filters and standards to use. If not specified, will look for a file
        called filters.yaml in directory that BayeSN is called from.

    Methods
    -------

    dust_model:
        Defines numpyro model for inferring dust parameters with population level SN parameters fixed based on
        previously trained model.
    dust_redshift_model:
        Defines numpyro model for inferring dust parameters with population level SN parameters fixed based on
        previously trained model, allowing the means of the RV and AV distribution to linearly evolve with redshift
    dust_model_split_mag:
        Defines numpyro model for inferring dust parameters, splitting the population in two based on host galaxy
        stellar mass as well as allowing an intrinsic magnitude offset between the bins. Population level SN parameters
        are fixed based on previously trained model.
    dust_model_split_sed:
        Defines numpyro model for inferring dust parameters, splitting the population in two based on host galaxy
        stellar mass as well as allowing an intrinsic SED difference between the bins. Population level SN parameters
        are fixed based on previously trained model.
    fit_model_globalRV:
        Defines numpyro model for fitting latent SN parameters including distance, conditioned on fixed population
        level parameters based on previously trained model. Assumes single global RV across population.
    fit_model_popRV:
        Defines numpyro model for fitting latent SN parameters including distance, conditioned on fixed population
        level parameters based on previously trained model. Assumes truncated Gaussian population RV distribution.
    get_flux_batch:
        Get integrated fluxes for BayeSN SED model across a large number of SNe, phases and bands.
    def get_flux_from_chains:
        Get model photometry from BayeSN SED model for posterior samples from model fitting chains.
    get_mag_batch:
        Get magnitudes for BayeSN SED model across a large number of SNe, phases and bands.
    get_spectra:
        Get spectra for BayeSN SED model across a large number of SNe and phases.
    initial_guess:
        Defined method used to initialise chains for model training.
    parse_yaml_input:
        Parse the input yaml file along with any command line arguments to define the job being run.
    postprocess:
        Postprocess the output of the MCMC run if required and save the chains and summaries.
    process_dataset:
        Process a set of data for use by the BayeSN model.
    run:
        Run an inference job using the BayeSN model.
    sample_AV:
        Sample AV from the population distribution based on a pre-trained model.
    sample_del_M:
        Sample delta_M from the population distribution based on a pre-trained model.
    sample_epsilon:
        Sample epsilon from the population distribution based on a pre-trained model.
    sample_theta:
        Sample theta from the population distribution based on a pre-trained model.
    simulate_light_curve:
        Simulate a light curve or set of light curves from the BayeSN SED model.
    simulate_spectrum:
        Simulate a specrum or set of spectra from the BayeSN SED model.
    spline_coeffs_irr_step:
        Vectorized version of spline coefficient calculations in spline_utils.
    train_model_globalRV:
        Defines numpyro model to train the BayeSN SED model assuming a truncated Gaussian RV population distribution.
    train_model_popRV:
        Defines numpyro model to train the BayeSN SED model assuming a single global fixed RV value across the
        population.

    Attributes
    ----------
    cosmo: `astropy.cosmology.FlatLambdaCDM`
        Defines the fiducial cosmology assumed by the model when training
    RV_MW: float
        RV value for calculating Milky Way extinction
    sigma_pec: float
        Peculiar velocity to be used in calculating redshift uncertainties, set to 150 km/s
    l_knots: array-like
        Array of wavelength knots which the model is defined at
    t_knots: array-like
        Array of time knots which the model is defined at
    W0: array-like
        W0 matrix for loaded model
    W1: array-like
        W1 matrix for loaded model
    L_Sigma: array-like
        Covariance matrix describing epsilon distribution for loaded model
    M0: float
        Reference absolute magnitude for scaling Hsiao template
    sigma0: float
        Standard deviation of grey offset parameter for loaded model
    RV: float
        Global host extinction value for loaded model
    tauA: float
        Global tauA value for exponential AV prior for loaded model
    spectrum_bins: int
        Number of wavelength bins used for modelling spectra and calculating photometry. Based on ParSNiP as presented
        in Boone+21
    hsiao_flux: array-like
        Grid of flux value for Hsiao template
    hsiao_t: array-like
        Time values corresponding to Hsiao template grid
    hsiao_l: array-like
        Wavelength values corresponding to Hsiao template grid

    Returns
    -------
    out: `bayesn_model.SEDmodel` instance
    """

    def __init__(self, num_devices=4, load_model='T21_model', filter_yaml=None,
                 fiducial_cosmology={"H0": 73.24, "Om0": 0.28}):
        # Settings for jax/numpyro
        numpyro.set_host_device_count(num_devices)
        self.start_time = time.time()
        self.end_time = None
        # os.environ['XLA_PYTHON_CLIENT_PREALLOCATE'] = 'false'
        print('Current devices:', jax.devices())

        self.__root_dir__ = os.path.dirname(os.path.abspath(__file__))
        print(f'Currently working in {os.getcwd()}')

        # Load built-in filter_yaml and add custom filters if specified
        self.cosmo = FlatLambdaCDM(**fiducial_cosmology)
        self.data = None
        self.hsiao_interp = None
        self.RV_MW = device_put(jnp.array(3.1))
        self.sigma_pec = device_put(jnp.array(150 / 3e5))
        self.sn_list = None
        self.filter_yaml = filter_yaml
        built_in_models = next(os.walk(os.path.join(self.__root_dir__, 'model_files')))[1]

        if os.path.exists(load_model):
            print(f'Loading custom model at {load_model}')
            with open(load_model, 'r') as file:
                params = yaml.load(file)
        elif load_model in built_in_models:
            print(f'Loading built-in model {load_model}')
            with open(os.path.join(self.__root_dir__, 'model_files', load_model, 'BAYESN.YAML'), 'r') as file:
                params = yaml.load(file)
        else:
            raise FileNotFoundError(f'Specified model {load_model} does not exist and does not correspond to one '
                                    f'of the built-in model {built_in_models}')

        # Define example light curve for jupyter notebook demos
        self.example_lc = os.path.join(self.__root_dir__, 'data', 'example_lcs', 'Foundation_DR1_2016W.txt')

        self.l_knots = jnp.array(params['L_KNOTS'])
        self.tau_knots = jnp.array(params['TAU_KNOTS'])
        self.W0 = jnp.array(params['W0'])
        self.W1 = jnp.array(params['W1'])
        self.L_Sigma = jnp.array(params['L_SIGMA_EPSILON'])
        self.M0 = jnp.array(params['M0'])
        self.sigma0 = jnp.array(params['SIGMA0'])
        self.tauA = jnp.array(params['TAUA'])
        if 'RV' in params.keys():
            self.model_type = 'fixed_RV'
            self.RV = jnp.array(params['RV'])
        elif 'MUR' in params.keys():
            self.model_type = 'pop_RV'
            self.mu_R = jnp.array(params['MUR'])
            self.sigma_R = jnp.array(params['SIGMAR'])

        self.trunc_val = 0.5

        self.used_band_inds = None
        self._setup_band_weights()

        self.J_t_map = jax.jit(jax.vmap(self.spline_coeffs_irr_step, in_axes=(0, None, None)))

    def _load_hsiao_template(self):
        """
        Loads the Hsiao template from the internal HDF5 file.

        Stores the template as an attribute of `SEDmodel`.


        Returns
        -------

        """
        with h5py.File(os.path.join(self.__root_dir__, 'data', 'hsiao.h5'), 'r') as file:
            data = file['default']

            hsiao_phase = data['phase'][()].astype('float64')
            hsiao_wave = data['wave'][()].astype('float64')
            hsiao_flux = data['flux'][()].astype('float64')

        KD_l_hsiao = invKD_irr(hsiao_wave)
        self.KD_t_hsiao = device_put(invKD_irr(hsiao_phase))
        self.J_l_T_hsiao = device_put(spline_coeffs_irr(self.model_wave, hsiao_wave, KD_l_hsiao))

        self.hsiao_t = device_put(hsiao_phase)
        self.hsiao_l = device_put(hsiao_wave)
        self.hsiao_flux = device_put(hsiao_flux.T)
        self.hsiao_flux = jnp.matmul(self.J_l_T_hsiao, self.hsiao_flux)

    def _setup_band_weights(self):
        """
        Sets up the interpolation for the band weights used for photometry as well as calculating the zero points for
        each band. This code is partly based off ParSNiP from Boone+21
        """
        # Build the model in log wavelength
        self.min_wave = self.l_knots[0]
        self.max_wave = self.l_knots[-1]
        self.spectrum_bins = 300
        self.band_oversampling = 51
        self.max_redshift = 4

        model_log_wave = np.linspace(np.log10(self.min_wave),
                                     np.log10(self.max_wave),
                                     self.spectrum_bins)

        model_spacing = model_log_wave[1] - model_log_wave[0]

        band_spacing = model_spacing / self.band_oversampling
        band_max_log_wave = (
                np.log10(self.max_wave * (1 + self.max_redshift))
                + band_spacing
        )

        # Oversampling must be odd.
        assert self.band_oversampling % 2 == 1
        pad = (self.band_oversampling - 1) // 2
        band_log_wave = np.arange(np.log10(self.min_wave),
                                  band_max_log_wave, band_spacing)
        band_wave = 10 ** band_log_wave

        # Load in-built filter yaml first
        with open(os.path.join(self.__root_dir__, 'bayesn-filters', 'filters.yaml'), 'r') as file:
            filter_dict = yaml.load(file)

        # Prepend root locations for in-built filters
        for key, val in filter_dict['standards'].items():
            filter_dict['standards'][key]['path'] = os.path.join(self.__root_dir__, 'bayesn-filters', val['path'])

        for key, val in filter_dict['filters'].items():
            filter_dict['filters'][key]['path'] = os.path.join(self.__root_dir__, 'bayesn-filters', val['path'])

        # Add custom filters, if specified
        if self.filter_yaml is not None:
            if not os.path.exists(self.filter_yaml):
                raise FileNotFoundError(f'Specified filter yaml {self.filter_yaml} does not exist')
            with open(self.filter_yaml, 'r') as file:
                custom_filter_dict = yaml.load(file)
            # Add custom standards if specified---------------------
            if 'standards' in custom_filter_dict.keys():
                if 'standards_root' in custom_filter_dict.keys():
                    standards_root = custom_filter_dict['standards_root']
                else:
                    standards_root = ''
                for key, val in custom_filter_dict['standards'].items():
                    path = os.path.join(standards_root, val['path'])
                    # Fill environment variables if used e.g. $SNDATA_ROOT
                    split_path = os.path.normpath(path).split(os.path.sep)
                    root = split_path[0]
                    if root[:1] == '$':
                        env = os.getenv(root[1:])
                        if env is None:
                            raise FileNotFoundError(f'The environment variable {root} was not found')
                        path = os.path.join(env, *split_path[1:])
                    elif not os.path.isabs(path):  # If relative path, prepend yaml location
                        path = os.path.join(os.path.split(os.path.abspath(self.filter_yaml))[0], path)
                    custom_filter_dict['standards'][key]['path'] = path
                    # Add custom standard and overwrite existing one of same name if present
                    filter_dict['standards'][key] = custom_filter_dict['standards'][key]
            # Add custom filters
            if 'filters_root' in custom_filter_dict.keys():
                filters_root = custom_filter_dict['filters_root']
            else:
                filters_root = ''
            for key, val in custom_filter_dict['filters'].items():
                path = os.path.join(filters_root, val['path'])
                # Fill environment variables if used e.g. $SNDATA_ROOT
                split_path = os.path.normpath(path).split(os.path.sep)
                root = split_path[0]
                if root[:1] == '$':
                    env = os.getenv(root[1:])
                    if env is None:
                        raise FileNotFoundError(f'The environment variable {root} was not found')
                    path = os.path.join(env, *split_path[1:])
                elif not os.path.isabs(path):  # If relative path, prepend yaml location
                    path = os.path.join(os.path.split(os.path.abspath(self.filter_yaml))[0], path)
                custom_filter_dict['filters'][key]['path'] = path
                # Add custom filter and overwrite existing one of same name if present
                filter_dict['filters'][key] = custom_filter_dict['filters'][key]

        # Load standard spectra if necessary, AB is just calculated analytically so no standard spectrum is required----
        for key, val in filter_dict['standards'].items():
            path = val['path']
            if '.fits' in path:  # If fits file
                with fits.open(path) as hdu:
                    standard_df = pd.DataFrame.from_records(hdu[1].data)
                standard_lam, standard_f = standard_df.WAVELENGTH.values, standard_df.FLUX.values
            else:
                standard_txt = np.loadtxt(path)
                standard_lam, standard_f = standard_txt[:, 0], standard_txt[:, 1]
            filter_dict['standards'][key]['lam'] = standard_lam
            filter_dict['standards'][key]['f_lam'] = standard_f

        def ab_standard_flam(l):  # Can just use analytic function for AB spectrum
            f = (const.c.to('AA/s').value / 1e23) * (l ** -2) * 10 ** (-48.6 / 2.5) * 1e23
            return f

        # Load filters------------------------------
        band_weights, zps, offsets = [], [], []
        self.band_dict, self.zp_dict, self.band_lim_dict = {}, {}, {}

        # Prepare NULL band. This is a fake band with a very wide wavelength range used only for padded data points to
        # ensure that these padded data points never fall out of the wavelength coverage of the model. These padded
        # data points do not contribute to the likelihood in any way, this is entirely for computational reasons
        self.band_dict['NULL_BAND'] = 0
        self.zp_dict['NULL_BAND'] = 10  # Arbitrary number
        self.band_lim_dict['NULL_BAND'] = band_wave[0], band_wave[-1]
        band_weights.append(np.ones_like(band_wave))
        zps.append(10)
        offsets.append(0)

        band_ind = 1
        for key, val in filter_dict['filters'].items():
            band, magsys, offset = key, val['magsys'], val['magzero']
            try:
                R = np.loadtxt(val['path'])
            except:
                raise FileNotFoundError(f'Filter response file {val["path"]} not found for {key}')

            # Convert wavelength units if required, model is defined in Angstroms
            units = val.get('lam_unit', 'AA')
            if units.lower() == 'nm':  # Convert from nanometres to Angstroms
                R[:, 0] = R[:, 0] * 10
            elif units.lower() == 'micron':  # Convert from microns to Angstroms
                R[:, 0] = R[:, 0] * 1e4

            band_low_lim = R[np.where(R[:, 1] > 0.01 * R[:, 1].max())[0][0], 0]
            band_up_lim = R[np.where(R[:, 1] > 0.01 * R[:, 1].max())[0][-1], 0]

            # Convolve the bands to match the sampling of the spectrum.
            band_conv_transmission = jnp.interp(band_wave, R[:, 0], R[:, 1], left=0, right=0)
            # band_conv_transmission = scipy.interpolate.interp1d(R[:, 0], R[:, 1], kind='cubic',
            #                                                     fill_value=0, bounds_error=False)(band_wave)

            dlamba = jnp.diff(band_wave)
            dlamba = jnp.r_[dlamba, dlamba[-1]]

            num = band_wave * band_conv_transmission * dlamba
            denom = jnp.sum(num)
            band_weight = num / denom

            band_weights.append(band_weight)

            # Get zero points
            lam = R[:, 0]
            if magsys == 'ab':
                zp = ab_standard_flam(lam)
            else:
                standard = filter_dict['standards'][magsys]
                zp = interp1d(standard['lam'], standard['f_lam'], kind='cubic')(lam)

            int1 = simpson(lam * zp * R[:, 1], lam)
            int2 = simpson(lam * R[:, 1], lam)
            zp = 2.5 * np.log10(int1 / int2)
            self.band_dict[band] = band_ind
            self.band_lim_dict[band] = [band_low_lim, band_up_lim]
            self.zp_dict[band] = zp
            zps.append(zp)
            offsets.append(offset)
            band_ind += 1

        self.used_band_inds = np.array(list(self.band_dict.values()))
        self.zps = jnp.array(zps)
        self.offsets = jnp.array(offsets)
        self.inv_band_dict = {val: key for key, val in self.band_dict.items()}

        # Get the locations that should be sampled at redshift 0. We can scale these to
        # get the locations at any redshift.
        band_interpolate_locations = jnp.arange(
            0,
            self.spectrum_bins * self.band_oversampling,
            self.band_oversampling
        )

        # Save the variables that we need to do interpolation.
        self.band_interpolate_locations = device_put(band_interpolate_locations)
        self.band_interpolate_spacing = band_spacing
        self.band_interpolate_weights = jnp.array(band_weights)
        self.model_wave = 10 ** model_log_wave

        self.uv_ind1 = self.model_wave < 2700  # Need to use separate UV term for F99 law below 2700AA
        self.uv_ind2 = (self.model_wave < 2700) & ((1e4 / self.model_wave) >= 5.9)
        self.uv_ind3 = ((1e4 / self.model_wave[self.uv_ind1]) >= 5.9)
        self.uv_x = 1e4 / self.model_wave[self.uv_ind1]

        KD_l = invKD_irr(self.l_knots)
        self.J_l_T = device_put(spline_coeffs_irr(self.model_wave, self.l_knots, KD_l))
        self.KD_t = device_put(invKD_irr(self.tau_knots))
        self._load_hsiao_template()
        self.sim = False  # Keep track of whether data is simulated

        self.ZPT = 27.5  # Zero point
        self.J_l_T = device_put(self.J_l_T)
        self.hsiao_flux = device_put(self.hsiao_flux)
        self.J_l_T_hsiao = device_put(self.J_l_T_hsiao)
        self.xk = jnp.array(
            [0.0, 1e4 / 26500., 1e4 / 12200., 1e4 / 6000., 1e4 / 5470., 1e4 / 4670., 1e4 / 4110., 1e4 / 2700.,
             1e4 / 2600.])
        KD_x = invKD_irr(self.xk)
        self.M_fitz_block = device_put(spline_coeffs_irr(1e4 / self.model_wave, self.xk, KD_x))

    def _calculate_band_weights(self, redshifts, ebv):
        """
        Calculates the observer-frame band weights, including the effect of Milky Way extinction, for each SN

        Parameters
        ----------
        redshifts: array-like
            Array of redshifts for each SN
        ebv: array-like
            Array of Milky Way E(B-V) values for each SN

        Returns
        -------

        weights: array-like
            Array containing observer-frame band weights

        """
        # Figure out the locations to sample at for each redshift.
        locs = (
                self.band_interpolate_locations
                + jnp.log10(1 + redshifts)[:, None] / self.band_interpolate_spacing
        )

        flat_locs = locs.flatten()

        # Linear interpolation
        int_locs = flat_locs.astype(jnp.int32)
        remainders = flat_locs - int_locs

        self.band_interpolate_weights = self.band_interpolate_weights[self.used_band_inds, ...]

        start = self.band_interpolate_weights[..., int_locs]
        end = self.band_interpolate_weights[..., int_locs + 1]

        flat_result = remainders * end + (1 - remainders) * start
        weights = flat_result.reshape((-1,) + locs.shape).transpose(1, 2, 0)
        # Normalise so max transmission = 1
        sum = jnp.sum(weights, axis=1)
        weights /= sum[:, None, :]

        # Apply MW extinction
        av = self.RV_MW * ebv
        all_lam = np.array(self.model_wave[None, :] * (1 + redshifts[:, None]))
        all_lam = all_lam.flatten(order='F')
        mw_ext = extinction.fitzpatrick99(all_lam, 1, self.RV_MW)
        mw_ext = mw_ext.reshape((weights.shape[0], weights.shape[1]), order='F')
        mw_ext = mw_ext * av[:, None]
        mw_ext = jnp.power(10, -0.4 * mw_ext)

        weights = weights * mw_ext[..., None]

        # We need an extra term of 1 + z from the filter contraction.
        weights /= (1 + redshifts)[:, None, None]

        return weights

    def get_spectra(self, theta, AV, W0, W1, eps, RV, J_t, hsiao_interp):
        """
        Calculates rest-frame spectra for given parameter values

        Parameters
        ----------
        theta: array-like
            Set of theta values for each SN
        AV: array-like
            Set of host extinction values for each SN
        W0: array-like
            Global W0 matrix
        W1: array-like
            Global W1 matrix
        eps: array-like
            Set of epsilon values for each SN, describing residual colour variation
        RV: float
            Global R_V value for host extinction (need to allow this to be variable in future)
        J_t: array-like
            Matrix for cubic spline interpolation in time axis for each SN
        hsiao_interp: array-like
            Array containing Hsiao template spectra for each t value, comprising model for previous day, next day and
            t % 1 to allow for linear interpolation


        Returns
        -------

        model_spectra: array-like
            Matrix containing model spectra for all SNe at all time-steps

        """
        num_batch = theta.shape[0]
        # W0 = jnp.repeat(W0[None, ...], num_batch, axis=0)
        # W1 = jnp.repeat(W1[None, ...], num_batch, axis=0)

        W = W0 + theta[..., None, None] * W1 + eps

        WJt = jnp.matmul(W, J_t)
        W_grid = jnp.matmul(self.J_l_T, WJt)

        low_hsiao = self.hsiao_flux[:, hsiao_interp[0, ...].astype(int)]
        up_hsiao = self.hsiao_flux[:, hsiao_interp[1, ...].astype(int)]
        H_grid = ((1 - hsiao_interp[2, :]) * low_hsiao + hsiao_interp[2, :] * up_hsiao).transpose(2, 0, 1)

        model_spectra = H_grid * 10 ** (-0.4 * W_grid)

        # Extinction----------------------------------------------------------
        f99_x0 = 4.596
        f99_gamma = 0.99
        f99_c2 = -0.824 + 4.717 / RV
        f99_c1 = 2.030 - 3.007 * f99_c2
        f99_c3 = 3.23
        f99_c4 = 0.41
        f99_c5 = 5.9
        f99_d1 = self.xk[7] ** 2 / ((self.xk[7] ** 2 - f99_x0 ** 2) ** 2 + (f99_gamma * self.xk[7]) ** 2)
        f99_d2 = self.xk[8] ** 2 / ((self.xk[8] ** 2 - f99_x0 ** 2) ** 2 + (f99_gamma * self.xk[8]) ** 2)
        yk = jnp.zeros((num_batch, 9))
        yk = yk.at[:, 0].set(-RV)
        yk = yk.at[:, 1].set(0.26469 * RV / 3.1 - RV)
        yk = yk.at[:, 2].set(0.82925 * RV / 3.1 - RV)
        yk = yk.at[:, 3].set(-0.422809 + 1.00270 * RV + 2.13572e-4 * RV ** 2 - RV)
        yk = yk.at[:, 4].set(-5.13540e-2 + 1.00216 * RV - 7.35778e-5 * RV ** 2 - RV)
        yk = yk.at[:, 5].set(0.700127 + 1.00184 * RV - 3.32598e-5 * RV ** 2 - RV)
        yk = yk.at[:, 6].set(
            1.19456 + 1.01707 * RV - 5.46959e-3 * RV ** 2 + 7.97809e-4 * RV ** 3 - 4.45636e-5 * RV ** 4 - RV)
        yk = yk.at[:, 7].set(f99_c1 + f99_c2 * self.xk[7] + f99_c3 * f99_d1)
        yk = yk.at[:, 8].set(f99_c1 + f99_c2 * self.xk[8] + f99_c3 * f99_d2)

        A = AV[..., None] * (1 + (self.M_fitz_block @ yk.T).T / RV[..., None])

        c2 = -0.824 + 4.717 / RV[..., None]
        c1 = 2.030 - 3.007 * c2
        x2 = self.uv_x * self.uv_x
        y = x2 - f99_x0 * f99_x0
        d = x2 / (y * y + x2 * f99_gamma * f99_gamma)
        k = c1 + c2 * self.uv_x + f99_c3 * d

        A = A.at[:, self.uv_ind1].set(AV[..., None] * (1. + k / RV[..., None]))
        y = self.uv_x - f99_c5
        y2 = y * y
        k += f99_c4 * (0.5392 * y2 + 0.05644 * y2 * y)
        A = A.at[:, self.uv_ind2].set(AV[..., None] * (1. + k[self.uv_ind3] / RV[..., None]))

        f_A = 10 ** (-0.4 * A)
        model_spectra = model_spectra * f_A[..., None]

        return model_spectra

    def get_flux_batch(self, M0, theta, AV, W0, W1, eps, Ds, RV, band_indices, mask, J_t, hsiao_interp, weights):
        """
        Calculates observer-frame fluxes for given parameter values

        Parameters
        ----------
        M0: float or array-like
            Normalising constant to scale Hsiao template to correct order of magnitude. Typically fixed to -19.5
            although can be inferred separately for different bins in a mass split analysis
        theta: array-like
            Set of theta values for each SN
        AV: array-like
            Set of host extinction values for each SN
        W0: array-like
            Global W0 matrix
        W1: array-like
            Global W1 matrix
        eps: array-like
            Set of epsilon values for each SN, describing residual colour variation
        Ds: array-like
            Set of distance moduli for each SN
        RV: float
            Global R_V value for host extinction (need to allow this to be variable in future)
        band_indices: array-like
            Array containing indices describing which filter each observation is in
        mask: array-like
            Array containing mask describing whether observations should contribute to the posterior
        J_t: array-like
            Matrix for cubic spline interpolation in time axis for each SN
        hsiao_interp: array-like
            Array containing Hsiao template spectra for each t value, comprising model for previous day, next day and
            t % 1 to allow for linear interpolation
        weights: array_like
            Array containing band weights to use for photometry

        Returns
        -------

        model_flux: array-like
            Matrix containing model fluxes for all SNe at all time-steps

        """
        num_batch = theta.shape[0]
        num_observations = band_indices.shape[0]

        model_spectra = self.get_spectra(theta, AV, W0, W1, eps, RV, J_t, hsiao_interp)

        batch_indices = (
            jnp.arange(num_batch)
            .repeat(num_observations)
        ).astype(int)
        obs_band_weights = (
            weights[batch_indices, :, band_indices.T.flatten()]
            .reshape((num_batch, num_observations, -1))
            .transpose(0, 2, 1)
        )

        model_flux = jnp.sum(model_spectra * obs_band_weights, axis=1).T
        model_flux = model_flux * 10 ** (-0.4 * (M0 + Ds))
        zps = self.zps[band_indices]
        offsets = self.offsets[band_indices]
        zp_flux = 10 ** (zps / 2.5)
        model_flux = (model_flux / zp_flux) * 10 ** (0.4 * (27.5 - offsets))  # Convert to FLUXCAL
        model_flux *= mask
        return model_flux

    def get_mag_batch(self, M0, theta, AV, W0, W1, eps, Ds, RV, band_indices, mask, J_t, hsiao_interp, weights):
        """
        Calculates observer-frame magnitudes for given parameter values

        Parameters
        ----------
        M0: float or array-like
            Normalising constant to scale Hsiao template to correct order of magnitude. Typically fixed to -19.5
            although can be inferred separately for different bins in a mass split analysis
        theta: array-like
            Set of theta values for each SN
        AV: array-like
            Set of host extinction values for each SN
        W0: array-like
            Global W0 matrix
        W1: array-like
            Global W1 matrix
        eps: array-like
            Set of epsilon values for each SN, describing residual colour variation
        Ds: array-like
            Set of distance moduli for each SN
        RV: float
            Global R_V value for host extinction (need to allow this to be variable in future)
        band_indices: array-like
            Array containing indices describing which filter each observation is in
        mask: array-like
            Array containing mask describing whether observations should contribute to the posterior
        J_t: array-like
            Matrix for cubic spline interpolation in time axis for each SN
        hsiao_interp: array-like
            Array containing Hsiao template spectra for each t value, comprising model for previous day, next day and
            t % 1 to allow for linear interpolation
        weights: array_like
            Array containing band weights to use for photometry

        Returns
        -------

        model_mag: array-like
            Matrix containing model magnitudes for all SNe at all time-steps
        """
        model_flux = self.get_flux_batch(M0, theta, AV, W0, W1, eps, Ds, RV, band_indices, mask, J_t, hsiao_interp, weights)
        model_flux = model_flux + (1 - mask) * 0.01  # Masked data points are set to 0, set them to a small value
        # to avoid nans when logging

        model_mag = - 2.5 * jnp.log10(model_flux) + 27.5
        model_mag *= mask  # Re-apply mask

        return model_mag

    @staticmethod
    def spline_coeffs_irr_step(x_now, x, invkd):
        """
        Vectorized version of cubic spline coefficient calculator found in spline_utils

        Parameters
        ----------
        x_now: array-like
            Current x location to calculate spline knots for
        x: array-like
            Numpy array containing the locations of the spline knots.
        invkd: array-like
            Precomputed matrix for generating second derivatives. Can be obtained
            from the output of ``spline_utils.invKD_irr``.

        Returns
        -------

        X: Set of spline coefficients for each x knot

        """
        X = jnp.zeros_like(x)
        up_extrap = x_now > x[-1]
        down_extrap = x_now < x[0]
        interp = 1 - up_extrap - down_extrap

        h = x[-1] - x[-2]
        a = (x[-1] - x_now) / h
        b = 1 - a
        f = (x_now - x[-1]) * h / 6.0

        X = X.at[-2].set(X[-2] + a * up_extrap)
        X = X.at[-1].set(X[-1] + b * up_extrap)
        X = X.at[:].set(X[:] + f * invkd[-2, :] * up_extrap)

        h = x[1] - x[0]
        b = (x_now - x[0]) / h
        a = 1 - b
        f = (x_now - x[0]) * h / 6.0

        X = X.at[0].set(X[0] + a * down_extrap)
        X = X.at[1].set(X[1] + b * down_extrap)
        X = X.at[:].set(X[:] - f * invkd[1, :] * down_extrap)

        q = jnp.argmax(x_now < x) - 1
        h = x[q + 1] - x[q]
        a = (x[q + 1] - x_now) / h
        b = 1 - a
        c = ((a ** 3 - a) / 6) * h ** 2
        d = ((b ** 3 - b) / 6) * h ** 2

        X = X.at[q].set(X[q] + a * interp)
        X = X.at[q + 1].set(X[q + 1] + b * interp)
        X = X.at[:].set(X[:] + c * invkd[q, :] * interp + d * invkd[q + 1, :] * interp)

        return X

    def fit_model_globalRV(self, obs, weights, fix_tmax=False, fix_theta=False, theta_val=0, fix_AV=False, AV_val=0):
        """
        Numpyro model used for fitting latent SN properties with single global RV. Will fit for time of maximum as well
        as theta, epsilon, AV and distance modulus.

        Parameters
        ----------
        obs: array-like
            Data to fit, from output of process_dataset
        weights: array-like
            Band-weights to calculate photometry
        fix_tmax: Boolean, optional
            If True, tmax will be fixed to fiducial value and will not be inferred. Defaults to False
        fix_theta: Boolean, optional
            If True, theta will be fixed to value specified by theta_val. Defaults to False.
        theta_val: float or array-like, optional
            Value to fix theta to, if fix_theta=True. Defaults to 0
        fix_AV: Boolean, optional
            If True, AV will be fixed to value specified by theta_AV. Defaults to False.
        AV_val: float or array-like, optional
            Value to fix AV to, if fix_AV=True. Defaults to 0

        Returns
        -------

        """
        sample_size = obs.shape[-1]
        N_knots_sig = (self.l_knots.shape[0] - 2) * self.tau_knots.shape[0]

        with numpyro.plate('SNe', sample_size) as sn_index:
            theta = numpyro.sample(f'theta', dist.Normal(0, 1.0))
            theta = theta * (1 - fix_theta) + theta_val * fix_theta
            AV = numpyro.sample(f'AV', dist.Exponential(1 / self.tauA))
            AV = AV * (1 - fix_AV) + AV_val * fix_AV
            tmax = numpyro.sample('tmax', dist.Uniform(-10, 10))
            tmax = tmax * (1 - fix_tmax)
            t = obs[0, ...] - tmax[None, sn_index]
            hsiao_interp = jnp.array([19 + jnp.floor(t), 19 + jnp.ceil(t), jnp.remainder(t, 1)])
            keep_shape = t.shape
            t = t.flatten(order='F')
            J_t = self.J_t_map(t, self.tau_knots, self.KD_t).reshape((*keep_shape, self.tau_knots.shape[0]),
                                                                     order='F').transpose(1, 2, 0)
            eps_mu = jnp.zeros(N_knots_sig)
            eps_tform = numpyro.sample('eps_tform', dist.MultivariateNormal(eps_mu, jnp.eye(N_knots_sig)))
            eps_tform = eps_tform.T
            eps = numpyro.deterministic('eps', jnp.matmul(self.L_Sigma, eps_tform))
            eps = eps.T
            eps = jnp.reshape(eps, (sample_size, self.l_knots.shape[0] - 2, self.tau_knots.shape[0]), order='F')
            eps_full = jnp.zeros((sample_size, self.l_knots.shape[0], self.tau_knots.shape[0]))
            eps = eps_full.at[:, 1:-1, :].set(eps)
            # eps = jnp.zeros((sample_size, self.l_knots.shape[0], self.tau_knots.shape[0]))
            band_indices = obs[-6, :, sn_index].astype(int).T
            muhat = obs[-3, 0, sn_index]
            mask = obs[-1, :, sn_index].T.astype(bool)
            muhat_err = 5
            Ds_err = jnp.sqrt(muhat_err * muhat_err + self.sigma0 * self.sigma0)
            # Ds = numpyro.sample('Ds', dist.ImproperUniform(dist.constraints.greater_than(0), (), event_shape=()))
            Ds = numpyro.sample('Ds', dist.Normal(muhat, Ds_err))  # Ds_err
            flux = self.get_flux_batch(self.M0, theta, AV, self.W0, self.W1, eps, Ds, self.RV, band_indices, mask,
                                       J_t, hsiao_interp, weights)
            flux_keep = numpyro.deterministic('model_flux', flux)
            with numpyro.handlers.mask(mask=mask):
                numpyro.sample(f'obs', dist.Normal(flux, obs[2, :, sn_index].T),
                               obs=obs[1, :, sn_index].T)

    def fit_model_globalRV_vi(self, obs, weights):
        """
        Numpyro model used for fitting SN properties assuming fixed global properties from a trained model. Will fit for
        tmax as well as theta, epsilon, Av and distance modulus. This model is slightly modified for ZLTN VI.

        Parameters
        ----------
        obs: array-like
            Data to fit, from output of process_dataset
        weights: array-like
            Band-weights to calculate photometry

        """
        sample_size = obs.shape[-1]
        N_knots_sig = (self.l_knots.shape[0] - 2) * self.tau_knots.shape[0]

        with numpyro.plate('SNe', sample_size) as sn_index:
            AV = numpyro.sample(f'AV', My_Exponential(1 / self.tauA))
            theta = numpyro.sample(f'theta', dist.Normal(0, 1.0))
            tmax = numpyro.sample('tmax', dist.Uniform(-10, 10))

            t = obs[0, ...] - tmax[None, sn_index]
            hsiao_interp = jnp.array([19 + jnp.floor(t), 19 + jnp.ceil(t), jnp.remainder(t, 1)])
            keep_shape = t.shape
            t = t.flatten(order='F')
            J_t = self.J_t_map(t, self.tau_knots, self.KD_t).reshape((*keep_shape, self.tau_knots.shape[0]),
                                                                     order='F').transpose(1, 2, 0)
            eps_mu = jnp.zeros(N_knots_sig)
            eps_tform = numpyro.sample('eps_tform', dist.MultivariateNormal(eps_mu, jnp.eye(N_knots_sig)))
            eps_tform = eps_tform.T
            eps = numpyro.deterministic('eps', jnp.matmul(self.L_Sigma, eps_tform))
            eps = eps.T
            eps = jnp.reshape(eps, (sample_size, self.l_knots.shape[0] - 2, self.tau_knots.shape[0]), order='F')
            eps_full = jnp.zeros((sample_size, self.l_knots.shape[0], self.tau_knots.shape[0]))
            eps = eps_full.at[:, 1:-1, :].set(eps)
            # eps = jnp.zeros((sample_size, self.l_knots.shape[0], self.tau_knots.shape[0]))
            band_indices = obs[-6, :, sn_index].astype(int).T
            muhat = obs[-3, 0, sn_index]
            mask = obs[-1, :, sn_index].T.astype(bool)
            muhat_err = 5
            Ds_err = jnp.sqrt(muhat_err * muhat_err + self.sigma0 * self.sigma0)

            Ds = numpyro.sample('Ds', dist.Normal(muhat, Ds_err))  # Ds_err
            flux = self.get_flux_batch(self.M0, theta, AV, self.W0, self.W1, eps, Ds, self.RV, band_indices, mask,
                                       J_t, hsiao_interp, weights)
            with numpyro.handlers.mask(mask=mask):
                numpyro.sample(f'obs', dist.Normal(flux, obs[2, :, sn_index].T),
                               obs=obs[1, :, sn_index].T)

    def fit_model_popRV(self, obs, weights, fix_tmax=False, fix_theta=False, theta_val=0, fix_AV=False, AV_val=0):
        """
        Numpyro model used for fitting latent SN properties with a truncated Gaussian prior on RV. Will fit for time of
        maximum as well as theta, epsilon, AV, RV and distance modulus.

        Parameters
        ----------
        obs: array-like
            Data to fit, from output of process_dataset
        weights: array-like
            Band-weights to calculate photometry
        fix_tmax: Boolean, optional
            If True, tmax will be fixed to fiducial value and will not be inferred. Defaults to False
        fix_theta: Boolean, optional
            If True, theta will be fixed to value specified by theta_val. Defaults to False.
        theta_val: float or array-like, optional
            Value to fix theta to, if fix_theta=True. Defaults to 0
        fix_AV: Boolean, optional
            If True, AV will be fixed to value specified by theta_AV. Defaults to False.
        AV_val: float or array-like, optional
            Value to fix AV to, if fix_AV=True. Defaults to 0

        """
        sample_size = obs.shape[-1]
        N_knots_sig = (self.l_knots.shape[0] - 2) * self.tau_knots.shape[0]
        phi_alpha_R = norm.cdf((self.trunc_val - self.mu_R) / self.sigma_R)

        with numpyro.plate('SNe', sample_size) as sn_index:
            theta = numpyro.sample(f'theta', dist.Normal(0, 1.0))
            theta = theta * (1 - fix_theta) + theta_val * fix_theta
            AV = numpyro.sample(f'AV', dist.Exponential(1 / self.tauA))
            AV = AV * (1 - fix_AV) + AV_val * fix_AV
            tmax = numpyro.sample('tmax', dist.Uniform(-10, 10))
            tmax = tmax * (1 - fix_tmax)
            RV_tform = numpyro.sample('RV_tform', dist.Uniform(0, 1))
            RV = numpyro.deterministic('Rv',
                                       self.mu_R + self.sigma_R * ndtri(phi_alpha_R + RV_tform * (1 - phi_alpha_R)))

            t = obs[0, ...] - tmax[None, sn_index]
            hsiao_interp = jnp.array([19 + jnp.floor(t), 19 + jnp.ceil(t), jnp.remainder(t, 1)])
            keep_shape = t.shape
            t = t.flatten(order='F')
            J_t = self.J_t_map(t, self.tau_knots, self.KD_t).reshape((*keep_shape, self.tau_knots.shape[0]),
                                                                     order='F').transpose(1, 2, 0)
            eps_mu = jnp.zeros(N_knots_sig)
            eps_tform = numpyro.sample('eps_tform', dist.MultivariateNormal(eps_mu, jnp.eye(N_knots_sig)))
            eps_tform = eps_tform.T
            eps = numpyro.deterministic('eps', jnp.matmul(self.L_Sigma, eps_tform))
            eps = eps.T
            eps = jnp.reshape(eps, (sample_size, self.l_knots.shape[0] - 2, self.tau_knots.shape[0]), order='F')
            eps_full = jnp.zeros((sample_size, self.l_knots.shape[0], self.tau_knots.shape[0]))
            eps = eps_full.at[:, 1:-1, :].set(eps)
            # eps = jnp.zeros((sample_size, self.l_knots.shape[0], self.tau_knots.shape[0]))
            band_indices = obs[-6, :, sn_index].astype(int).T
            muhat = obs[-3, 0, sn_index]
            mask = obs[-1, :, sn_index].T.astype(bool)
            muhat_err = 5
            Ds_err = jnp.sqrt(muhat_err * muhat_err + self.sigma0 * self.sigma0)
            # Ds = numpyro.sample('Ds', dist.ImproperUniform(dist.constraints.greater_than(0), (), event_shape=()))
            Ds = numpyro.sample('Ds', dist.Normal(muhat, Ds_err))  # Ds_err
            flux = self.get_flux_batch(self.M0, theta, AV, self.W0, self.W1, eps, Ds, RV, band_indices, mask,
                                       J_t, hsiao_interp, weights)
            with numpyro.handlers.mask(mask=mask):
                numpyro.sample(f'obs', dist.Normal(flux, obs[2, :, sn_index].T),
                               obs=obs[1, :, sn_index].T)  # _{sn_index}

    def fit_model_popRV_vi(self, obs, weights):
        """
        Numpyro model used for fitting latent SN properties with a truncated Gaussian prior on RV. Will fit for time of
        maximum as well as theta, epsilon, AV, RV and distance modulus. This model is slightly modified for ZLTN VI.

        Parameters
        ----------
        obs: array-like
            Data to fit, from output of process_dataset
        weights: array-like
            Band-weights to calculate photometry

        """
        sample_size = obs.shape[-1]
        N_knots_sig = (self.l_knots.shape[0] - 2) * self.tau_knots.shape[0]
        phi_alpha_R = norm.cdf((self.trunc_val - self.mu_R) / self.sigma_R)

        with numpyro.plate('SNe', sample_size) as sn_index:
            AV = numpyro.sample(f'AV', My_Exponential(1 / self.tauA))
            RV_tform = numpyro.sample('RV_tform', dist.Uniform(0, 1))
            RV = numpyro.deterministic('Rv',
                                       self.mu_R + self.sigma_R * ndtri(phi_alpha_R + RV_tform * (1 - phi_alpha_R)))
            theta = numpyro.sample(f'theta', dist.Normal(0, 1.0))
            tmax = numpyro.sample('tmax', dist.Uniform(-10, 10))

            t = obs[0, ...] - tmax[None, sn_index]
            hsiao_interp = jnp.array([19 + jnp.floor(t), 19 + jnp.ceil(t), jnp.remainder(t, 1)])
            keep_shape = t.shape
            t = t.flatten(order='F')
            J_t = self.J_t_map(t, self.tau_knots, self.KD_t).reshape((*keep_shape, self.tau_knots.shape[0]),
                                                                     order='F').transpose(1, 2, 0)
            eps_mu = jnp.zeros(N_knots_sig)
            eps_tform = numpyro.sample('eps_tform', dist.MultivariateNormal(eps_mu, jnp.eye(N_knots_sig)))
            eps_tform = eps_tform.T
            eps = numpyro.deterministic('eps', jnp.matmul(self.L_Sigma, eps_tform))
            eps = eps.T
            eps = jnp.reshape(eps, (sample_size, self.l_knots.shape[0] - 2, self.tau_knots.shape[0]), order='F')
            eps_full = jnp.zeros((sample_size, self.l_knots.shape[0], self.tau_knots.shape[0]))
            eps = eps_full.at[:, 1:-1, :].set(eps)
            # eps = jnp.zeros((sample_size, self.l_knots.shape[0], self.tau_knots.shape[0]))
            band_indices = obs[-6, :, sn_index].astype(int).T
            muhat = obs[-3, 0, sn_index]
            mask = obs[-1, :, sn_index].T.astype(bool)
            muhat_err = 5
            Ds_err = jnp.sqrt(muhat_err * muhat_err + self.sigma0 * self.sigma0)

            Ds = numpyro.sample('Ds', dist.Normal(muhat, Ds_err))  # Ds_err
            flux = self.get_flux_batch(self.M0, theta, AV, self.W0, self.W1, eps, Ds, RV, band_indices, mask,
                                       J_t, hsiao_interp, weights)
            with numpyro.handlers.mask(mask=mask):
                numpyro.sample(f'obs', dist.Normal(flux, obs[2, :, sn_index].T),
                               obs=obs[1, :, sn_index].T)

    def train_model_globalRV(self, obs, weights):
        """
        Numpyro model used for training to learn global parameters, assuming a single global RV

        Parameters
        ----------
        obs: array-like
            Data to fit, from output of process_dataset
        weights: array-like
            Band weights based on filter responses and MW extinction curves for numerical flux integrals

        """
        sample_size = self.data.shape[-1]
        N_knots = self.l_knots.shape[0] * self.tau_knots.shape[0]
        N_knots_sig = (self.l_knots.shape[0] - 2) * self.tau_knots.shape[0]
        W_mu = jnp.zeros(N_knots)
        W0 = numpyro.sample('W0', dist.MultivariateNormal(W_mu, jnp.eye(N_knots)))
        W1 = numpyro.sample('W1', dist.MultivariateNormal(W_mu, jnp.eye(N_knots)))
        W0 = jnp.reshape(W0, (self.l_knots.shape[0], self.tau_knots.shape[0]), order='F')
        W1 = jnp.reshape(W1, (self.l_knots.shape[0], self.tau_knots.shape[0]), order='F')

        # sigmaepsilon = numpyro.sample('sigmaepsilon', dist.HalfNormal(1 * jnp.ones(N_knots_sig)))
        sigmaepsilon_tform = numpyro.sample('sigmaepsilon_tform',
                                            dist.Uniform(0, (jnp.pi / 2.) * jnp.ones(N_knots_sig)))
        sigmaepsilon = numpyro.deterministic('sigmaepsilon', 1. * jnp.tan(sigmaepsilon_tform))
        L_Omega = numpyro.sample('L_Omega', dist.LKJCholesky(N_knots_sig))
        L_Sigma = jnp.matmul(jnp.diag(sigmaepsilon), L_Omega)

        # sigma0 = numpyro.sample('sigma0', dist.HalfCauchy(0.1))
        sigma0_tform = numpyro.sample('sigma0_tform', dist.Uniform(0, jnp.pi / 2.))
        sigma0 = numpyro.deterministic('sigma0', 0.1 * jnp.tan(sigma0_tform))

        RV = numpyro.sample('RV', dist.Uniform(1, 5))

        # tauA = numpyro.sample('tauA', dist.HalfCauchy())
        tauA_tform = numpyro.sample('tauA_tform', dist.Uniform(0, jnp.pi / 2.))
        tauA = numpyro.deterministic('tauA', jnp.tan(tauA_tform))

        with numpyro.plate('SNe', sample_size) as sn_index:
            theta = numpyro.sample(f'theta', dist.Normal(0, 1.0))  # _{sn_index}
            AV = numpyro.sample(f'AV', dist.Exponential(1 / tauA))

            eps_mu = jnp.zeros(N_knots_sig)
            # eps = numpyro.sample('eps', dist.MultivariateNormal(eps_mu, scale_tril=L_Sigma))
            eps_tform = numpyro.sample('eps_tform', dist.MultivariateNormal(eps_mu, jnp.eye(N_knots_sig)))
            eps_tform = eps_tform.T
            eps = numpyro.deterministic('eps', jnp.matmul(L_Sigma, eps_tform))
            eps = eps.T
            eps = jnp.reshape(eps, (sample_size, self.l_knots.shape[0] - 2, self.tau_knots.shape[0]), order='F')
            eps_full = jnp.zeros((sample_size, self.l_knots.shape[0], self.tau_knots.shape[0]))
            eps = eps_full.at[:, 1:-1, :].set(eps)
            # eps = jnp.zeros((sample_size, self.l_knots.shape[0], self.tau_knots.shape[0]))

            band_indices = obs[-6, :, sn_index].astype(int).T
            redshift = obs[-5, 0, sn_index]
            redshift_error = obs[-4, 0, sn_index]
            muhat = obs[-3, 0, sn_index]

            mask = obs[-1, :, sn_index].T.astype(bool)
            muhat_err = 5 / (redshift * jnp.log(10)) * jnp.sqrt(
                jnp.power(redshift_error, 2) + np.power(self.sigma_pec, 2))
            Ds_err = jnp.sqrt(muhat_err * muhat_err + sigma0 * sigma0)
            Ds = numpyro.sample('Ds', dist.Normal(muhat, Ds_err))
            flux = self.get_mag_batch(self.M0, theta, AV, W0, W1, eps, Ds, RV, band_indices, mask, self.J_t, self.hsiao_interp,
                                      weights)

            with numpyro.handlers.mask(mask=mask):
                numpyro.sample(f'obs', dist.Normal(flux, obs[2, :, sn_index].T), obs=obs[1, :, sn_index].T)

    def train_model_mass_step(self, obs, weights):
        """
        Numpyro model used for training to learn global parameters

        Parameters
        ----------
        obs: array-like
            Data to fit, from output of process_dataset

        Returns
        -------

        """
        sample_size = self.data.shape[-1]

        N_knots = self.l_knots.shape[0] * self.tau_knots.shape[0]
        N_knots_sig = (self.l_knots.shape[0] - 2) * self.tau_knots.shape[0]
        W_mu = jnp.zeros(N_knots)

        W0 = numpyro.sample('W0', dist.MultivariateNormal(W_mu, jnp.eye(N_knots)))
        W1 = numpyro.sample('W1', dist.MultivariateNormal(W_mu, jnp.eye(N_knots)))
        W0 = jnp.reshape(W0, (self.l_knots.shape[0], self.tau_knots.shape[0]), order='F')
        W1 = jnp.reshape(W1, (self.l_knots.shape[0], self.tau_knots.shape[0]), order='F')

        sigmaepsilon_tform = numpyro.sample('sigmaepsilon_tform',
                                               dist.Uniform(0, (jnp.pi / 2.) * jnp.ones(N_knots_sig)))
        sigmaepsilon = numpyro.deterministic('sigmaepsilon', 1. * jnp.tan(sigmaepsilon_tform))
        L_Omega = numpyro.sample('L_Omega', dist.LKJCholesky(N_knots_sig))
        L_Sigma = jnp.matmul(jnp.diag(sigmaepsilon), L_Omega)

        mu_R_HM = numpyro.sample('mu_R_HM', dist.Uniform(1, 5))
        sigma_R_HM = numpyro.sample('sigma_R_HM', dist.HalfNormal(2))
        phi_alpha_R_HM = norm.cdf((self.trunc_val - mu_R_HM) / sigma_R_HM)

        mu_R_LM = numpyro.sample('mu_R_LM', dist.Uniform(1, 5))
        sigma_R_LM = numpyro.sample('sigma_R_LM', dist.HalfNormal(2))
        phi_alpha_R_LM = norm.cdf((self.trunc_val - mu_R_LM) / sigma_R_LM)

        tauA_HM_tform = numpyro.sample('tauA_HM_tform', dist.Uniform(0, jnp.pi / 2.))
        tauA_HM = numpyro.deterministic('tauA_HM', jnp.tan(tauA_HM_tform))

        tauA_LM_tform = numpyro.sample('tauA_LM_tform', dist.Uniform(0, jnp.pi / 2.))
        tauA_LM = numpyro.deterministic('tauA_LM', jnp.tan(tauA_LM_tform))

        sigma0_HM_tform = numpyro.sample('sigma0_HM_tform', dist.Uniform(0, jnp.pi / 2.))
        sigma0_HM = numpyro.deterministic('sigma0_HM', 0.1 * jnp.tan(sigma0_HM_tform))

        sigma0_LM_tform = numpyro.sample('sigma0_LM_tform', dist.Uniform(0, jnp.pi / 2.))
        sigma0_LM = numpyro.deterministic('sigma0_LM', 0.1 * jnp.tan(sigma0_LM_tform))

        M_step = numpyro.sample('M_step', dist.Uniform(-0.2, 0.2))

        mass = obs[-7, 0, :]
        M_split = 10
        HM_flag = mass > M_split

        with numpyro.plate('SNe', sample_size) as sn_index:
            theta = numpyro.sample(f'theta', dist.Normal(0, 1.0))

            Av_LM = numpyro.sample(f'AV_LM', dist.Exponential(1 / tauA_LM))
            Av_HM = numpyro.sample(f'AV_HM', dist.Exponential(1 / tauA_HM))
            Av = numpyro.deterministic('AV', HM_flag * Av_HM + (1 - HM_flag) * Av_LM)

            Rv_tform_HM = numpyro.sample('Rv_tform_HM', dist.Uniform(0, 1))
            Rv_HM = numpyro.deterministic('Rv_HM', mu_R_HM + sigma_R_HM * ndtri(phi_alpha_R_HM + Rv_tform_HM * (1 - phi_alpha_R_HM)))
            Rv_tform_LM = numpyro.sample('Rv_tform_LM', dist.Uniform(0, 1))
            Rv_LM = numpyro.deterministic('Rv_LM', mu_R_LM + sigma_R_LM * ndtri(phi_alpha_R_LM + Rv_tform_LM * (1 - phi_alpha_R_LM)))
            Rv = numpyro.deterministic('Rv', HM_flag * Rv_HM + (1 - HM_flag) * Rv_LM)

            M0 = self.M0 + (1 - HM_flag) * M_step

            eps_mu = jnp.zeros(N_knots_sig)
            eps_tform = numpyro.sample('eps_tform', dist.MultivariateNormal(eps_mu, jnp.eye(N_knots_sig)))
            eps_tform = eps_tform.T
            eps = numpyro.deterministic('eps', jnp.matmul(L_Sigma, eps_tform))
            eps = eps.T
            eps = jnp.reshape(eps, (sample_size, self.l_knots.shape[0] - 2, self.tau_knots.shape[0]), order='F')
            eps_full = jnp.zeros((sample_size, self.l_knots.shape[0], self.tau_knots.shape[0]))
            eps = eps_full.at[:, 1:-1, :].set(eps)

            sigma0 = HM_flag * sigma0_HM + (1 - HM_flag) * sigma0_LM

            band_indices = obs[-6, :, sn_index].astype(int).T
            redshift = obs[-5, 0, sn_index]
            redshift_error = obs[-4, 0, sn_index]
            muhat = obs[-3, 0, sn_index]
            ebv = obs[-2, 0, sn_index]

            mask = obs[-1, :, sn_index].T.astype(bool)
            muhat_err = 5 / (redshift * jnp.log(10)) * jnp.sqrt(
                jnp.power(redshift_error, 2) + np.power(self.sigma_pec, 2))
            Ds_err = jnp.sqrt(muhat_err * muhat_err + sigma0 * sigma0)
            Ds = numpyro.sample('Ds', dist.Normal(muhat, Ds_err))
            flux = self.get_mag_batch(M0, theta, Av, W0, W1, eps, Ds, Rv, band_indices, mask, self.J_t, self.hsiao_interp,
                                       weights)

            with numpyro.handlers.mask(mask=mask):
                numpyro.sample(f'obs', dist.Normal(flux, obs[2, :, sn_index].T), obs=obs[1, :, sn_index].T)


    def train_model_mass_split(self, obs, weights):
        """
        Numpyro model used for training to learn global parameters

        Parameters
        ----------
        obs: array-like
            Data to fit, from output of process_dataset

        Returns
        -------

        """
        sample_size = self.data.shape[-1]

        N_knots = self.l_knots.shape[0] * self.tau_knots.shape[0]
        N_knots_sig = (self.l_knots.shape[0] - 2) * self.tau_knots.shape[0]
        W_mu = jnp.zeros(N_knots)

        W0_HM = numpyro.sample('W0_HM', dist.MultivariateNormal(W_mu, jnp.eye(N_knots)))
        W0_LM = numpyro.sample('W0_LM', dist.MultivariateNormal(W_mu, jnp.eye(N_knots)))
        W1 = numpyro.sample('W1', dist.MultivariateNormal(W_mu, jnp.eye(N_knots)))
        W0_HM = jnp.reshape(W0_HM, (self.l_knots.shape[0], self.tau_knots.shape[0]), order='F')
        W0_LM = jnp.reshape(W0_LM, (self.l_knots.shape[0], self.tau_knots.shape[0]), order='F')
        W1 = jnp.reshape(W1, (self.l_knots.shape[0], self.tau_knots.shape[0]), order='F')

        sigmaepsilon_tform = numpyro.sample('sigmaepsilon_tform',
                                               dist.Uniform(0, (jnp.pi / 2.) * jnp.ones(N_knots_sig)))
        sigmaepsilon = numpyro.deterministic('sigmaepsilon', 1. * jnp.tan(sigmaepsilon_tform))
        L_Omega = numpyro.sample('L_Omega', dist.LKJCholesky(N_knots_sig))
        L_Sigma = jnp.matmul(jnp.diag(sigmaepsilon), L_Omega)

        mu_R_HM = numpyro.sample('mu_R_HM', dist.Uniform(1, 5))
        sigma_R_HM = numpyro.sample('sigma_R_HM', dist.HalfNormal(2))
        phi_alpha_R_HM = norm.cdf((self.trunc_val - mu_R_HM) / sigma_R_HM)

        mu_R_LM = numpyro.sample('mu_R_LM', dist.Uniform(1, 5))
        sigma_R_LM = numpyro.sample('sigma_R_LM', dist.HalfNormal(2))
        phi_alpha_R_LM = norm.cdf((self.trunc_val - mu_R_LM) / sigma_R_LM)

        tauA_HM_tform = numpyro.sample('tauA_HM_tform', dist.Uniform(0, jnp.pi / 2.))
        tauA_HM = numpyro.deterministic('tauA_HM', jnp.tan(tauA_HM_tform))

        tauA_LM_tform = numpyro.sample('tauA_LM_tform', dist.Uniform(0, jnp.pi / 2.))
        tauA_LM = numpyro.deterministic('tauA_LM', jnp.tan(tauA_LM_tform))

        sigma0_HM_tform = numpyro.sample('sigma0_HM_tform', dist.Uniform(0, jnp.pi / 2.))
        sigma0_HM = numpyro.deterministic('sigma0_HM', 0.1 * jnp.tan(sigma0_HM_tform))

        sigma0_LM_tform = numpyro.sample('sigma0_LM_tform', dist.Uniform(0, jnp.pi / 2.))
        sigma0_LM = numpyro.deterministic('sigma0_LM', 0.1 * jnp.tan(sigma0_LM_tform))

        mass = obs[-7, 0, :]
        M_split = 10
        HM_flag = mass > M_split

        with numpyro.plate('SNe', sample_size) as sn_index:
            theta = numpyro.sample(f'theta', dist.Normal(0, 1.0))

            Av_LM = numpyro.sample(f'AV_LM', dist.Exponential(1 / tauA_LM))
            Av_HM = numpyro.sample(f'AV_HM', dist.Exponential(1 / tauA_HM))
            Av = numpyro.deterministic('AV', HM_flag * Av_HM + (1 - HM_flag) * Av_LM)

            Rv_tform_HM = numpyro.sample('Rv_tform_HM', dist.Uniform(0, 1))
            Rv_HM = numpyro.deterministic('Rv_HM', mu_R_HM + sigma_R_HM * ndtri(phi_alpha_R_HM + Rv_tform_HM * (1 - phi_alpha_R_HM)))
            Rv_tform_LM = numpyro.sample('Rv_tform_LM', dist.Uniform(0, 1))
            Rv_LM = numpyro.deterministic('Rv_LM', mu_R_LM + sigma_R_LM * ndtri(
                phi_alpha_R_LM + Rv_tform_LM * (1 - phi_alpha_R_LM)))
            Rv = numpyro.deterministic('Rv', HM_flag * Rv_HM + (1 - HM_flag) * Rv_LM)

            W0 = HM_flag[:, None, None] * W0_HM[None, ...] + (1 - HM_flag)[:, None, None] * W0_LM[None, ...]

            eps_mu = jnp.zeros(N_knots_sig)
            eps_tform = numpyro.sample('eps_tform', dist.MultivariateNormal(eps_mu, jnp.eye(N_knots_sig)))
            eps_tform = eps_tform.T
            eps = numpyro.deterministic('eps', jnp.matmul(L_Sigma, eps_tform))
            eps = eps.T
            eps = jnp.reshape(eps, (sample_size, self.l_knots.shape[0] - 2, self.tau_knots.shape[0]), order='F')
            eps_full = jnp.zeros((sample_size, self.l_knots.shape[0], self.tau_knots.shape[0]))
            eps = eps_full.at[:, 1:-1, :].set(eps)

            sigma0 = HM_flag * sigma0_HM + (1 - HM_flag) * sigma0_LM

            band_indices = obs[-6, :, sn_index].astype(int).T
            redshift = obs[-5, 0, sn_index]
            redshift_error = obs[-4, 0, sn_index]
            muhat = obs[-3, 0, sn_index]
            ebv = obs[-2, 0, sn_index]

            mask = obs[-1, :, sn_index].T.astype(bool)
            muhat_err = 5 / (redshift * jnp.log(10)) * jnp.sqrt(
                jnp.power(redshift_error, 2) + np.power(self.sigma_pec, 2))
            Ds_err = jnp.sqrt(muhat_err * muhat_err + sigma0 * sigma0)
            Ds = numpyro.sample('Ds', dist.Normal(muhat, Ds_err))
            flux = self.get_mag_batch(self.M0, theta, Av, W0, W1, eps, Ds, Rv, band_indices, mask, self.J_t, self.hsiao_interp,
                                       weights)

            with numpyro.handlers.mask(mask=mask):
                numpyro.sample(f'obs', dist.Normal(flux, obs[2, :, sn_index].T), obs=obs[1, :, sn_index].T)

    def train_model_popRV(self, obs, weights):
        """
        Numpyro model used for training to learn global parameters with a truncated Gaussian RV distribution

        Parameters
        ----------
        obs: array-like
            Data to fit, from output of process_dataset
        weights: array-like
            Band weights based on filter responses and MW extinction curves for numerical flux integrals

        """
        sample_size = self.data.shape[-1]
        N_knots = self.l_knots.shape[0] * self.tau_knots.shape[0]
        N_knots_sig = (self.l_knots.shape[0] - 2) * self.tau_knots.shape[0]
        W_mu = jnp.zeros(N_knots)
        W0 = numpyro.sample('W0', dist.MultivariateNormal(W_mu, jnp.eye(N_knots)))
        W1 = numpyro.sample('W1', dist.MultivariateNormal(W_mu, jnp.eye(N_knots)))
        W0 = jnp.reshape(W0, (self.l_knots.shape[0], self.tau_knots.shape[0]), order='F')
        W1 = jnp.reshape(W1, (self.l_knots.shape[0], self.tau_knots.shape[0]), order='F')

        # sigmaepsilon = numpyro.sample('sigmaepsilon', dist.HalfNormal(1 * jnp.ones(N_knots_sig)))
        sigmaepsilon_tform = numpyro.sample('sigmaepsilon_tform',
                                            dist.Uniform(0, (jnp.pi / 2.) * jnp.ones(N_knots_sig)))
        sigmaepsilon = numpyro.deterministic('sigmaepsilon', 1. * jnp.tan(sigmaepsilon_tform))
        L_Omega = numpyro.sample('L_Omega', dist.LKJCholesky(N_knots_sig))
        L_Sigma = jnp.matmul(jnp.diag(sigmaepsilon), L_Omega)

        # sigma0 = numpyro.sample('sigma0', dist.HalfCauchy(0.1))
        sigma0_tform = numpyro.sample('sigma0_tform', dist.Uniform(0, jnp.pi / 2.))
        sigma0 = numpyro.deterministic('sigma0', 0.1 * jnp.tan(sigma0_tform))

        mu_R = numpyro.sample('mu_R', dist.Uniform(1, 5))
        sigma_R = numpyro.sample('sigma_R', dist.HalfNormal(2))
        phi_alpha_R = norm.cdf((self.trunc_val - mu_R) / sigma_R)

        # tauA = numpyro.sample('tauA', dist.HalfCauchy())
        tauA_tform = numpyro.sample('tauA_tform', dist.Uniform(0, jnp.pi / 2.))
        tauA = numpyro.deterministic('tauA', jnp.tan(tauA_tform))

        with numpyro.plate('SNe', sample_size) as sn_index:
            theta = numpyro.sample(f'theta', dist.Normal(0, 1.0))  # _{sn_index}
            AV = numpyro.sample(f'AV', dist.Exponential(1 / tauA))
            RV_tform = numpyro.sample('RV_tform', dist.Uniform(0, 1))
            RV = numpyro.deterministic('Rv_LM', mu_R + sigma_R * ndtri(phi_alpha_R + RV_tform * (1 - phi_alpha_R)))

            eps_mu = jnp.zeros(N_knots_sig)
            # eps = numpyro.sample('eps', dist.MultivariateNormal(eps_mu, scale_tril=L_Sigma))
            eps_tform = numpyro.sample('eps_tform', dist.MultivariateNormal(eps_mu, jnp.eye(N_knots_sig)))
            eps_tform = eps_tform.T
            eps = numpyro.deterministic('eps', jnp.matmul(L_Sigma, eps_tform))
            eps = eps.T
            eps = jnp.reshape(eps, (sample_size, self.l_knots.shape[0] - 2, self.tau_knots.shape[0]), order='F')
            eps_full = jnp.zeros((sample_size, self.l_knots.shape[0], self.tau_knots.shape[0]))
            eps = eps_full.at[:, 1:-1, :].set(eps)
            # eps = jnp.zeros((sample_size, self.l_knots.shape[0], self.tau_knots.shape[0]))

            band_indices = obs[-6, :, sn_index].astype(int).T
            redshift = obs[-5, 0, sn_index]
            redshift_error = obs[-4, 0, sn_index]
            muhat = obs[-3, 0, sn_index]

            mask = obs[-1, :, sn_index].T.astype(bool)
            muhat_err = 5 / (redshift * jnp.log(10)) * jnp.sqrt(
                jnp.power(redshift_error, 2) + np.power(self.sigma_pec, 2))
            Ds_err = jnp.sqrt(muhat_err * muhat_err + sigma0 * sigma0)
            Ds = numpyro.sample('Ds', dist.Normal(muhat, Ds_err))
            flux = self.get_mag_batch(self.M0, theta, AV, W0, W1, eps, Ds, RV, band_indices, mask, self.J_t, self.hsiao_interp,
                                      weights)
            with numpyro.handlers.mask(mask=mask):
                numpyro.sample(f'obs', dist.Normal(flux, obs[2, :, sn_index].T), obs=obs[1, :, sn_index].T)

    def dust_model(self, obs, weights):
        """
        Numpryo model used to infer dust properties conditioned on fixed SN population parameters from a previously
        trained model.

        Parameters
        ----------
        obs: array-like
            Data to fit, from output of process_dataset
        weights: array-like
            Band weights based on filter responses and MW extinction curves for numerical flux integrals

        Returns
        -------

        """
        sample_size = self.data.shape[-1]
        N_knots_sig = (self.l_knots.shape[0] - 2) * self.tau_knots.shape[0]

        mu_R = numpyro.sample('mu_R', dist.Uniform(1.2, 6))
        sigma_R = numpyro.sample('sigma_R', dist.HalfNormal(2))
        phi_alpha_R = norm.cdf((1.2 - mu_R) / sigma_R)
        sigma0_tform = numpyro.sample('sigma0_tform', dist.Uniform(0, jnp.pi / 2.))
        sigma0 = numpyro.deterministic('sigma0', 0.1 * jnp.tan(sigma0_tform))

        tauA_tform = numpyro.sample('tauA_tform', dist.Uniform(0, jnp.pi / 2.))
        tauA = numpyro.deterministic('tauA', jnp.tan(tauA_tform))

        with numpyro.plate('SNe', sample_size) as sn_index:
            theta = numpyro.sample(f'theta', dist.Normal(0, 1.0))  # _{sn_index}
            Av = numpyro.sample(f'AV', dist.Exponential(1 / tauA))

            Rv_tform = numpyro.sample('Rv_tform', dist.Uniform(0, 1))
            Rv = numpyro.deterministic('Rv', mu_R + sigma_R * ndtri(phi_alpha_R + Rv_tform * (1 - phi_alpha_R)))

            eps_mu = jnp.zeros(N_knots_sig)
            eps_tform = numpyro.sample('eps_tform', dist.MultivariateNormal(eps_mu, jnp.eye(N_knots_sig)))
            eps_tform = eps_tform.T
            eps = numpyro.deterministic('eps', jnp.matmul(self.L_Sigma, eps_tform))
            eps = eps.T
            eps = jnp.reshape(eps, (sample_size, self.l_knots.shape[0] - 2, self.tau_knots.shape[0]), order='F')
            eps_full = jnp.zeros((sample_size, self.l_knots.shape[0], self.tau_knots.shape[0]))
            eps = eps_full.at[:, 1:-1, :].set(eps)

            band_indices = obs[-6, :, sn_index].astype(int).T
            redshift = obs[-5, 0, sn_index]
            redshift_error = obs[-4, 0, sn_index]
            muhat = obs[-3, 0, sn_index]
            ebv = obs[-2, 0, sn_index]

            mask = obs[-1, :, sn_index].T.astype(bool)
            muhat_err = 5 / (redshift * jnp.log(10)) * jnp.sqrt(
                jnp.power(redshift_error, 2) + np.power(self.sigma_pec, 2))
            Ds_err = jnp.sqrt(muhat_err * muhat_err + sigma0 * sigma0)
            Ds = numpyro.sample('Ds', dist.Normal(muhat, Ds_err))
            flux = self.get_flux_batch(self.M0, theta, Av, self.W0, self.W1, eps, Ds, Rv, band_indices, mask, self.J_t, self.hsiao_interp,
                                       weights)
            with numpyro.handlers.mask(mask=mask):
                numpyro.sample(f'obs', dist.Normal(flux, obs[2, :, sn_index].T), obs=obs[1, :, sn_index].T)

    def dust_redshift_model(self, obs, weights):
        """
        Numpryo model used to infer dust properties conditioned on fixed SN population parameters from a previously
        trained model, allowing the mean of the RV and AV distributions to linearly evolve with redshift.

        Parameters
        ----------
        obs: array-like
            Data to fit, from output of process_dataset
        weights: array-like
            Band weights based on filter responses and MW extinction curves for numerical flux integrals

        Returns
        -------

        """
        sample_size = self.data.shape[-1]
        N_knots_sig = (self.l_knots.shape[0] - 2) * self.tau_knots.shape[0]

        mu_R_0 = numpyro.sample('mu_R_0', dist.Uniform(1.2, 6))
        sigma_R = numpyro.sample('sigma_R', dist.HalfNormal(2))
        phi_alpha_R = norm.cdf((1.2 - mu_R_0) / sigma_R)

        mu_z_grad = numpyro.sample('mu_grad', dist.Uniform(1.2 - mu_R_0, 6 - mu_R_0))

        sigma0_tform = numpyro.sample('sigma0_tform', dist.Uniform(0, jnp.pi / 2.))
        sigma0 = numpyro.deterministic('sigma0', 0.1 * jnp.tan(sigma0_tform))

        tauA_tform = numpyro.sample('tauA_tform', dist.Uniform(0, jnp.pi / 2.))
        tauA = numpyro.deterministic('tauA', jnp.tan(tauA_tform))
        tau_z_grad = numpyro.sample('tau_z_grad', dist.Uniform(-0.5, 0.5))

        with numpyro.plate('SNe', sample_size) as sn_index:
            band_indices = obs[-6, :, sn_index].astype(int).T
            redshift = obs[-5, 0, sn_index]
            redshift_error = obs[-4, 0, sn_index]
            muhat = obs[-3, 0, sn_index]
            ebv = obs[-2, 0, sn_index]

            mask = obs[-1, :, sn_index].T.astype(bool)
            muhat_err = 5 / (redshift * jnp.log(10)) * jnp.sqrt(
                jnp.power(redshift_error, 2) + np.power(self.sigma_pec, 2))

            Ds_err = jnp.sqrt(muhat_err * muhat_err + sigma0 * sigma0)

            mu_R = mu_R_0 + redshift * mu_z_grad
            tauA = tauA + redshift * tau_z_grad

            theta = numpyro.sample(f'theta', dist.Normal(0, 1.0))  # _{sn_index}
            Av = numpyro.sample(f'AV', dist.Exponential(1 / tauA))
            Rv_tform = numpyro.sample('Rv_tform', dist.Uniform(0, 1))
            Rv = numpyro.deterministic('Rv', mu_R + sigma_R * ndtri(phi_alpha_R + Rv_tform * (1 - phi_alpha_R)))

            eps_mu = jnp.zeros(N_knots_sig)
            eps_tform = numpyro.sample('eps_tform', dist.MultivariateNormal(eps_mu, jnp.eye(N_knots_sig)))
            eps_tform = eps_tform.T
            eps = numpyro.deterministic('eps', jnp.matmul(self.L_Sigma, eps_tform))
            eps = eps.T
            eps = jnp.reshape(eps, (sample_size, self.l_knots.shape[0] - 2, self.tau_knots.shape[0]), order='F')
            eps_full = jnp.zeros((sample_size, self.l_knots.shape[0], self.tau_knots.shape[0]))
            eps = eps_full.at[:, 1:-1, :].set(eps)

            Ds = numpyro.sample('Ds', dist.Normal(muhat, Ds_err))
            flux = self.get_flux_batch(self.M0, theta, Av, self.W0, self.W1, eps, Ds, Rv, band_indices, mask, self.J_t, self.hsiao_interp,
                                       weights)
            with numpyro.handlers.mask(mask=mask):
                numpyro.sample(f'obs', dist.Normal(flux, obs[2, :, sn_index].T), obs=obs[1, :, sn_index].T)

    def dust_model_split_mag(self, obs, weights):
        """
        Numpryo model used to infer dust properties conditioned on fixed SN population parameters from a previously
        trained model, split into different mass bins above and below 10^10 solar masses. This model allows for a
        constant intrinsic magnitude offset between the two mass bins

        Parameters
        ----------
        obs: array-like
            Data to fit, from output of process_dataset
        weights: array-like
            Band weights based on filter responses and MW extinction curves for numerical flux integrals

        """
        sample_size = self.data.shape[-1]
        N_knots_sig = (self.l_knots.shape[0] - 2) * self.tau_knots.shape[0]

        mu_R_HM = numpyro.sample('mu_R_HM', dist.Uniform(1.2, 6))
        sigma_R_HM = numpyro.sample('sigma_R_HM', dist.HalfNormal(2))
        phi_alpha_R_HM = norm.cdf((1.2 - mu_R_HM) / sigma_R_HM)

        mu_R_LM = numpyro.sample('mu_R_LM', dist.Uniform(1.2, 6))
        sigma_R_LM = numpyro.sample('sigma_R_LM', dist.HalfNormal(2))
        phi_alpha_R_LM = norm.cdf((1.2 - mu_R_LM) / sigma_R_LM)

        tauA_HM_tform = numpyro.sample('tauA_HM_tform', dist.Uniform(0, jnp.pi / 2.))
        tauA_HM = numpyro.deterministic('tauA_HM', jnp.tan(tauA_HM_tform))

        tauA_LM_tform = numpyro.sample('tauA_LM_tform', dist.Uniform(0, jnp.pi / 2.))
        tauA_LM = numpyro.deterministic('tauA_LM', jnp.tan(tauA_LM_tform))

        sigma0_HM_tform = numpyro.sample('sigma0_HM_tform', dist.Uniform(0, jnp.pi / 2.))
        sigma0_HM = numpyro.deterministic('sigma0_HM', 0.1 * jnp.tan(sigma0_HM_tform))

        sigma0_LM_tform = numpyro.sample('sigma0_LM_tform', dist.Uniform(0, jnp.pi / 2.))
        sigma0_LM = numpyro.deterministic('sigma0_LM', 0.1 * jnp.tan(sigma0_LM_tform))

        M_step_HM = numpyro.sample('M_step_HM', dist.Uniform(-0.2, 0.2))
        M_step_LM = numpyro.sample('M_step_LM', dist.Uniform(-0.2, 0.2))

        mass = obs[-7, 0, :]
        M_split = 10  # Hardcoded for now, should make this customisable
        HM_flag = mass > M_split

        with numpyro.plate('SNe', sample_size) as sn_index:
            theta = numpyro.sample(f'theta', dist.Normal(0, 1.0))

            Av_LM = numpyro.sample(f'AV_LM', dist.Exponential(1 / tauA_LM))
            Av_HM = numpyro.sample(f'AV_HM', dist.Exponential(1 / tauA_HM))
            Av = numpyro.deterministic('AV', HM_flag * Av_HM + (1 - HM_flag) * Av_LM)

            Rv_tform_HM = numpyro.sample('Rv_tform_HM', dist.Uniform(0, 1))
            Rv_HM = numpyro.deterministic('Rv_HM', mu_R_HM + sigma_R_HM * ndtri(phi_alpha_R_HM + Rv_tform_HM * (1 - phi_alpha_R_HM)))
            Rv_tform_LM = numpyro.sample('Rv_tform_LM', dist.Uniform(0, 1))
            Rv_LM = numpyro.deterministic('Rv_LM', mu_R_LM + sigma_R_LM * ndtri(
                phi_alpha_R_LM + Rv_tform_LM * (1 - phi_alpha_R_LM)))
            Rv = numpyro.deterministic('Rv', HM_flag * Rv_HM + (1 - HM_flag) * Rv_LM)

            M0 = self.M0 * jnp.ones_like(Rv) + HM_flag * M_step_HM + (1 - HM_flag) * M_step_LM

            eps_mu = jnp.zeros(N_knots_sig)
            eps_tform = numpyro.sample('eps_tform', dist.MultivariateNormal(eps_mu, jnp.eye(N_knots_sig)))
            eps_tform = eps_tform.T
            eps = numpyro.deterministic('eps', jnp.matmul(self.L_Sigma, eps_tform))
            eps = eps.T
            eps = jnp.reshape(eps, (sample_size, self.l_knots.shape[0] - 2, self.tau_knots.shape[0]), order='F')
            eps_full = jnp.zeros((sample_size, self.l_knots.shape[0], self.tau_knots.shape[0]))
            eps = eps_full.at[:, 1:-1, :].set(eps)

            sigma0 = HM_flag * sigma0_HM + (1 - HM_flag) * sigma0_LM

            band_indices = obs[-6, :, sn_index].astype(int).T
            redshift = obs[-5, 0, sn_index]
            redshift_error = obs[-4, 0, sn_index]
            muhat = obs[-3, 0, sn_index]
            ebv = obs[-2, 0, sn_index]

            mask = obs[-1, :, sn_index].T.astype(bool)
            muhat_err = 5 / (redshift * jnp.log(10)) * jnp.sqrt(
                jnp.power(redshift_error, 2) + np.power(self.sigma_pec, 2))
            Ds_err = jnp.sqrt(muhat_err * muhat_err + sigma0 * sigma0)
            Ds = numpyro.sample('Ds', dist.Normal(muhat, Ds_err))
            flux = self.get_flux_batch(M0, theta, Av, self.W0, self.W1, eps, Ds, Rv, band_indices, mask, self.J_t, self.hsiao_interp,
                                       weights)
            with numpyro.handlers.mask(mask=mask):
                numpyro.sample(f'obs', dist.Normal(flux, obs[2, :, sn_index].T), obs=obs[1, :, sn_index].T)

    def dust_model_split_sed(self, obs, weights):
        """
        Numpryo model used to infer dust properties conditioned on fixed SN population parameters from a previously
        trained model, split into different mass bins above and below 10^10 solar masses. This model allows for a
        intrinsic difference in baseline SED (independent of light curve stretch) between the two mass bins

        Parameters
        ----------
        obs: array-like
            Data to fit, from output of process_dataset
        weights: array-like
            Band weights based on filter responses and MW extinction curves for numerical flux integrals

        """
        sample_size = self.data.shape[-1]
        N_knots_sig = (self.l_knots.shape[0] - 2) * self.tau_knots.shape[0]

        N_knots = self.l_knots.shape[0] * self.tau_knots.shape[0]
        W_mu = jnp.zeros(N_knots)

        delW_HM = numpyro.sample('delW_HM', dist.MultivariateNormal(W_mu, 0.1 * jnp.eye(N_knots)))
        delW_LM = numpyro.sample('delW_LM', dist.MultivariateNormal(W_mu, 0.1 * jnp.eye(N_knots)))

        delW_HM = jnp.reshape(delW_HM, (self.l_knots.shape[0], self.tau_knots.shape[0]), order='F')
        delW_LM = jnp.reshape(delW_LM, (self.l_knots.shape[0], self.tau_knots.shape[0]), order='F')

        W0_HM = numpyro.deterministic('W0_HM', self.W0 + delW_HM)
        W0_LM = numpyro.deterministic('W0_LM', self.W0 + delW_LM)

        mu_R_HM = numpyro.sample('mu_R_HM', dist.Uniform(1.2, 6))
        sigma_R_HM = numpyro.sample('sigma_R_HM', dist.HalfNormal(2))
        phi_alpha_R_HM = norm.cdf((1.2 - mu_R_HM) / sigma_R_HM)

        mu_R_LM = numpyro.sample('mu_R_LM', dist.Uniform(1.2, 6))
        sigma_R_LM = numpyro.sample('sigma_R_LM', dist.HalfNormal(2))
        phi_alpha_R_LM = norm.cdf((1.2 - mu_R_LM) / sigma_R_LM)

        tauA_HM_tform = numpyro.sample('tauA_HM_tform', dist.Uniform(0, jnp.pi / 2.))
        tauA_HM = numpyro.deterministic('tauA_HM', jnp.tan(tauA_HM_tform))

        tauA_LM_tform = numpyro.sample('tauA_LM_tform', dist.Uniform(0, jnp.pi / 2.))
        tauA_LM = numpyro.deterministic('tauA_LM', jnp.tan(tauA_LM_tform))

        sigma0_HM_tform = numpyro.sample('sigma0_HM_tform', dist.Uniform(0, jnp.pi / 2.))
        sigma0_HM = numpyro.deterministic('sigma0_HM', 0.1 * jnp.tan(sigma0_HM_tform))

        sigma0_LM_tform = numpyro.sample('sigma0_LM_tform', dist.Uniform(0, jnp.pi / 2.))
        sigma0_LM = numpyro.deterministic('sigma0_LM', 0.1 * jnp.tan(sigma0_LM_tform))

        mass = obs[-7, 0, :]
        M_split = 10
        HM_flag = mass > M_split

        with numpyro.plate('SNe', sample_size) as sn_index:
            theta = numpyro.sample(f'theta', dist.Normal(0., 1.))

            Av_LM = numpyro.sample(f'AV_LM', dist.Exponential(1 / tauA_LM))
            Av_HM = numpyro.sample(f'AV_HM', dist.Exponential(1 / tauA_HM))
            Av = numpyro.deterministic('AV', HM_flag * Av_HM + (1 - HM_flag) * Av_LM)

            Rv_tform_HM = numpyro.sample('Rv_tform_HM', dist.Uniform(0, 1))
            Rv_HM = numpyro.deterministic('Rv_HM', mu_R_HM + sigma_R_HM * ndtri(phi_alpha_R_HM + Rv_tform_HM * (1 - phi_alpha_R_HM)))
            Rv_tform_LM = numpyro.sample('Rv_tform_LM', dist.Uniform(0, 1))
            Rv_LM = numpyro.deterministic('Rv_LM', mu_R_LM + sigma_R_LM * ndtri(
                phi_alpha_R_LM + Rv_tform_LM * (1 - phi_alpha_R_LM)))
            Rv = numpyro.deterministic('Rv', HM_flag * Rv_HM + (1 - HM_flag) * Rv_LM)

            W0 = HM_flag[:, None, None] * W0_HM[None, ...] + (1 - HM_flag)[:, None, None] * W0_LM[None, ...]

            eps_mu = jnp.zeros(N_knots_sig)
            eps_tform = numpyro.sample('eps_tform', dist.MultivariateNormal(eps_mu, jnp.eye(N_knots_sig)))
            eps_tform = eps_tform.T
            eps = numpyro.deterministic('eps', jnp.matmul(self.L_Sigma, eps_tform))
            eps = eps.T
            eps = jnp.reshape(eps, (sample_size, self.l_knots.shape[0] - 2, self.tau_knots.shape[0]), order='F')
            eps_full = jnp.zeros((sample_size, self.l_knots.shape[0], self.tau_knots.shape[0]))
            eps = eps_full.at[:, 1:-1, :].set(eps)

            sigma0 = HM_flag * sigma0_HM + (1 - HM_flag) * sigma0_LM

            band_indices = obs[-6, :, sn_index].astype(int).T
            redshift = obs[-5, 0, sn_index]
            redshift_error = obs[-4, 0, sn_index]
            muhat = obs[-3, 0, sn_index]
            ebv = obs[-2, 0, sn_index]

            mask = obs[-1, :, sn_index].T.astype(bool)
            muhat_err = 5 / (redshift * jnp.log(10)) * jnp.sqrt(
                jnp.power(redshift_error, 2) + np.power(self.sigma_pec, 2))
            Ds_err = jnp.sqrt(muhat_err * muhat_err + sigma0 * sigma0)
            Ds = numpyro.sample('Ds', dist.Normal(muhat, Ds_err))
            flux = self.get_flux_batch(self.M0, theta, Av, W0, self.W1, eps, Ds, Rv, band_indices, mask, self.J_t, self.hsiao_interp,
                                      weights)

            with numpyro.handlers.mask(mask=mask):
                numpyro.sample(f'obs', dist.Normal(flux, obs[2, :, sn_index].T), obs=obs[1, :, sn_index].T)

    def initial_guess(self, args, reference_model='M20_model', split=False):
        """
        Sets initialisation for training chains, using some global parameter values from previous models.
        W0 and W1 matrices are interpolated to match wavelength knots of new model, and set to zero beyond
        the time range that the reference model is defined for. Note that unlike Stan, in numpyro we cannot set each
        chain's initialisation separately.

        Parameters
        ----------
        reference_model: str, optional
            Previously-trained model to be used to set initialisation, defaults to T21.

        Returns
        -------
        param_init: dict
            Dictionary containing initial values to be used

        """
        # Set hyperparameter initialisations
        built_in_models = next(os.walk(os.path.join(self.__root_dir__, 'model_files')))[1]
        if os.path.exists(reference_model):
            print(f'Using custom model at {reference_model} to initialise chains')
            with open(reference_model, 'r') as file:
                params = yaml.load(file)
        elif reference_model in built_in_models:
            print(f'Loading built-in model {reference_model} to initialise chains')
            with open(os.path.join(self.__root_dir__, 'model_files', reference_model, 'BAYESN.YAML'), 'r') as file:
                params = yaml.load(file)
        else:
            raise ValueError("Invalid initialisation method, please choose either 'median' or 'sample', or choose "
                             "either one of the built-in models or a custom model to base the hyperparmeter "
                             "initialisation on")
        W0_init = params['W0']
        l_knots = params['L_KNOTS']
        tau_knots = params['TAU_KNOTS']
        W1_init = params['W1']
        RV_init, tauA_init = params['RV'], params['TAUA']

        # Interpolate to match new wavelength knots
        W0_init = interp1d(l_knots, W0_init, kind='cubic', axis=0, fill_value=0, bounds_error=False)(self.l_knots)
        W1_init = interp1d(l_knots, W1_init, kind='cubic', axis=0, fill_value=0, bounds_error=False)(self.l_knots)

        # Interpolate to match new time knots
        W0_init = interp1d(tau_knots, W0_init, kind='linear', axis=1, fill_value=0, bounds_error=False)(self.tau_knots)
        W1_init = interp1d(tau_knots, W1_init, kind='linear', axis=1, fill_value=0, bounds_error=False)(self.tau_knots)

        W0_init = W0_init.flatten(order='F')
        W1_init = W1_init.flatten(order='F')

        n_eps = (self.l_knots.shape[0] - 2) * self.tau_knots.shape[0]
        sigma0_init = 0.1
        sigmaepsilon_init = 0.1 * np.ones(n_eps)
        L_Omega_init = np.eye(n_eps)

        n_sne = self.data.shape[-1]

        # Prepare initial guesses
        param_init = {}
        tauA_ = tauA_init + np.random.normal(0, 0.01)
        while tauA_ < 0:
            tauA_ = tauA_init + np.random.normal(0, 0.01)
        sigma0_ = sigma0_init + np.random.normal(0, 0.01)
        param_init['W0'] = jnp.array(W0_init + np.random.normal(0, 0.01, W0_init.shape[0]))
        param_init['W1'] = jnp.array(W1_init + np.random.normal(0, 0.01, W1_init.shape[0]))
        if 'poprv' in args['mode'].lower():
            param_init['mu_R'] = jnp.array(3.)
            param_init['sigma_R'] = jnp.array(0.5)
            param_init['RV_tform'] = jnp.array(np.random.uniform(0, 1, self.data.shape[-1]))
        else:
            param_init['RV'] = jnp.array(3.)
        param_init['tauA_tform'] = jnp.arctan(tauA_ / 1.)
        param_init['sigma0_tform'] = jnp.arctan(sigma0_ / 0.1)
        param_init['sigma0'] = jnp.array(sigma0_)
        param_init['theta'] = jnp.array(np.random.normal(0, 1, n_sne))
        param_init['AV'] = jnp.array(np.random.exponential(tauA_, n_sne))
        L_Sigma = jnp.matmul(jnp.diag(sigmaepsilon_init), L_Omega_init)

        param_init['epsilon_tform'] = jnp.matmul(np.linalg.inv(L_Sigma), np.random.normal(0, 1, (n_eps, n_sne)))
        param_init['epsilon'] = np.random.normal(0, 1, (n_sne, n_eps))
        param_init['sigmaepsilon_tform'] = jnp.arctan(
            sigmaepsilon_init + np.random.normal(0, 0.01, sigmaepsilon_init.shape) / 1.)
        param_init['sigmaepsilon'] = sigmaepsilon_init + np.random.normal(0, 0.01, sigmaepsilon_init.shape)
        param_init['L_Omega'] = jnp.array(L_Omega_init)

        if split:
            # Extras for mass split
            param_init['W0_HM'] = jnp.array(W0_init + np.random.normal(0, 0.01, W0_init.shape[0]))
            param_init['W0_LM'] = jnp.array(W0_init + np.random.normal(0, 0.01, W0_init.shape[0]))
            param_init['mu_R_HM'] = jnp.array(3)
            param_init['sigma_R_HM'] = jnp.array(0.5)
            param_init['Rv_tform_HM'] = jnp.array(np.random.uniform(0, 1, self.data.shape[-1]))
            param_init['Rv_tform_LM'] = jnp.array(np.random.uniform(0, 1, self.data.shape[-1]))
            param_init['tauA_HM_tform'] = jnp.arctan(tauA_ / 1.)
            param_init['tauA_LM_tform'] = jnp.arctan(tauA_ / 1.)
            param_init['AV_HM'] = jnp.array(np.random.exponential(tauA_, n_sne))
            param_init['AV_LM'] = jnp.array(np.random.exponential(tauA_, n_sne))
            param_init['sigma0_HM_tform'] = jnp.arctan(sigma0_ / 0.1)
            param_init['sigma0_LM_tform'] = jnp.arctan(sigma0_ / 0.1)
            param_init['M_step'] = jnp.array(np.random.uniform(-0.1, 0.1))

        param_init['Ds'] = jnp.array(np.random.normal(self.data[-3, 0, :], sigma0_))

        return param_init

    def parse_yaml_input(self, args, cmd_args):
        """
        Method to parse the input yaml file and process data-set

        Parameters
        ----------
        args: dict
            dictionary of arguments to define model based on input yaml file
        cmd_args: dict
            dictionary of command line arguments, which will override yaml file if specified
        -------

        """
        # Command line overrides, if present-----------------------------------
        for arg in vars(cmd_args):
            if arg in ['input', 'filters']:
                continue
            arg_val = getattr(cmd_args, arg)
            if arg_val is not None:
                if arg == 'map':
                    filt_map = np.loadtxt(cmd_args.map, dtype=str)
                    arg_val = {row[0]: row[1] for row in filt_map}
                args[arg] = arg_val

        args.pop('CONFIG', None)
        args.pop('config', None)

        # Set default parameters for some parameters if not specified in input.yaml or command line
        args['num_chains'] = args.get('num_chains', 4)
        args['num_warmup'] = args.get('num_warmup', 500)
        args['num_samples'] = args.get('num_samples', 500)
        args['fit_method'] = args.get('fit_method', 'mcmc')
        args['chain_method'] = args.get('chain_method', 'parallel')
        args['initialisation'] = args.get('initialisation', 'median')
        args['l_knots'] = args.get('l_knots', self.l_knots.tolist())
        args['tau_knots'] = args.get('tau_knots', self.tau_knots.tolist())
        args['map'] = args.get('map', {})
        args['drop_bands'] = args.get('drop_bands', [])
        args['outputdir'] = args.get('outputdir', os.path.join(os.getcwd()))
        args['outfile_prefix'] = args.get('outfile_prefix', 'output')
        args['jobid'] = args.get('jobid', False)
        pdp = args.get('private_data_path', [])
        args['private_data_path'] = [pdp] if isinstance(pdp, str) else pdp
        args['sim_prescale'] = args.get('sim_prescale', 1)
        args['jobsplit'] = args.get('jobsplit')
        if args['jobsplit'] is not None:
            args['snana'] = True
        else:
            args['jobsplit'] = [1, 1]
            args['snana'] = False
        args['jobid'] = args['jobsplit'][0]
        args['njobtot'] = args['jobsplit'][1] * args['sim_prescale']
        args['jobid'] = args['jobsplit'][0]

        if not (args['mode'] == 'fitting' and args['snana']):
            try:
                if not os.path.exists(args['outputdir']):
                    os.mkdir(args['outputdir'])
            except FileNotFoundError:
                raise FileNotFoundError('Requested output directory does not exist and could not be created')

        # Check fit method is valid
        args['fit_method'] = args['fit_method'].lower()
        if args['fit_method'].lower() not in ['vi', 'mcmc']:
            raise ValueError(f'Requested fitting method {args["fit_method"]}, must be one of "mcmc" or "vi"')

        if 'training' in args['mode'].lower():
            self.l_knots = device_put(np.array(args['l_knots'], dtype=float))
            self._setup_band_weights()
            KD_l = invKD_irr(self.l_knots)
            self.J_l_T = device_put(spline_coeffs_irr(self.model_wave, self.l_knots, KD_l))
            self.tau_knots = device_put(np.array(args['tau_knots'], dtype=float))
            self.KD_t = device_put(invKD_irr(self.tau_knots))
        self.process_dataset(args)
        t = self.data[0, ...]
        self.hsiao_interp = jnp.array([19 + jnp.floor(t), 19 + jnp.ceil(t), jnp.remainder(t, 1)])
        return args

    def run(self, args, cmd_args):
        """
        Main method to run BayeSN. Can be used for either model training, fitting or dust inference with fixed
        population SN parameters, depending on input yaml file.

        Parameters
        ----------
        args: dict
            dictionary of arguments to define model based on input yaml file
        cmd_args: dict
            dictionary of command line arguments, which will override yaml file if specified
        -------

        """
        args = self.parse_yaml_input(args, cmd_args)

        # Set up initialisation for HMC chains
        # -------------------------
        if args['initialisation'] == 'T21':
            init_strategy = init_to_value(values=self.initial_guess(args, reference_model='T21'))
        elif args['initialisation'] == 'T21_split':
            init_strategy = init_to_value(values=self.initial_guess(args, reference_model='T21_model', split=True))
        elif args['initialisation'] == 'median':
            init_strategy = init_to_median()
        elif args['initialisation'] == 'sample':
            init_strategy = init_to_sample()
        else:
            init_strategy = init_to_value(values=self.initial_guess(args, reference_model=args['initialisation']))

        print(f'Current mode: {args["mode"]}')
        print('Running...')

        if args['mode'].lower() == 'training_globalrv':
            nuts_kernel = NUTS(self.train_model_globalRV, adapt_step_size=True, target_accept_prob=0.8,
                               init_strategy=init_strategy,
                               dense_mass=False, find_heuristic_step_size=False, regularize_mass_matrix=False,
                               step_size=0.1)
        elif args['mode'].lower() == 'training_poprv':
            nuts_kernel = NUTS(self.train_model_popRV, adapt_step_size=True, target_accept_prob=0.8,
                               init_strategy=init_strategy,
                               dense_mass=False, find_heuristic_step_size=False, regularize_mass_matrix=False,
                               step_size=0.1)
        elif args['mode'].lower() == 'dust':
            nuts_kernel = NUTS(self.dust_model, adapt_step_size=True, target_accept_prob=0.8,
                               init_strategy=init_strategy,
                               dense_mass=False, find_heuristic_step_size=False, regularize_mass_matrix=False,
                               step_size=0.1)
        elif args['mode'].lower() == 'dust_split_sed':
            nuts_kernel = NUTS(self.dust_model_split_sed, adapt_step_size=True, target_accept_prob=0.8,
                               init_strategy=init_strategy,
                               dense_mass=False, find_heuristic_step_size=False, regularize_mass_matrix=False,
                               step_size=0.1)
        elif args['mode'].lower() == 'dust_split_mag':
            nuts_kernel = NUTS(self.dust_model_split_mag, adapt_step_size=True, target_accept_prob=0.8,
                               init_strategy=init_strategy,
                               dense_mass=False, find_heuristic_step_size=False, regularize_mass_matrix=False,
                               step_size=0.1)
        elif args['mode'].lower() == 'dust_redshift':
            nuts_kernel = NUTS(self.dust_redshift_model, adapt_step_size=True, target_accept_prob=0.8,
                               init_strategy=init_strategy,
                               dense_mass=False, find_heuristic_step_size=False, regularize_mass_matrix=False,
                               step_size=0.1)
        elif args['mode'].lower() == 'training_mass_step':
            nuts_kernel = NUTS(self.train_model_mass_step, adapt_step_size=True, target_accept_prob=0.8,
                               init_strategy=init_strategy,
                               dense_mass=False, find_heuristic_step_size=False, regularize_mass_matrix=False,
                               step_size=0.1)
        elif args['mode'].lower() == 'training_mass_split':
            nuts_kernel = NUTS(self.train_model_mass_split, adapt_step_size=True, target_accept_prob=0.8,
                               init_strategy=init_strategy,
                               dense_mass=False, find_heuristic_step_size=False, regularize_mass_matrix=False,
                               step_size=0.1)
        elif args['mode'].lower() == 'fitting':
            if self.model_type == 'pop_RV':
                nuts_kernel = NUTS(self.fit_model_popRV, adapt_step_size=True, init_strategy=init_strategy,
                                   max_tree_depth=10)
            elif self.model_type == 'fixed_RV':
                nuts_kernel = NUTS(self.fit_model_globalRV, adapt_step_size=True, init_strategy=init_strategy,
                                   max_tree_depth=10)
        else:
            raise ValueError("Invalid mode, must select one of 'training_globalRV', 'training_popRV', 'fitting',"
                             "'dust', 'dust_split_mag', 'dust_split_sed' or 'dust_redshift'")

        # self.data, self.band_weights = self.data[..., 1:2], self.band_weights[1:2, ...]

        if args['mode'].lower() == 'fitting' and args['fit_method'] == 'mcmc':  # Use vmap to vectorise over individual fitting jobs
            def fit_vmap_mcmc(data, weights):
                """
                Short function-in-a-function just to allow you to do a vectorised map over multiple objects on a single
                device

                Parameters
                ----------
                obs: array-like
                    Data to fit, from output of process_dataset
                weights: array-like
                    Band-weights to calculate photometry

                Returns
                -------

                sample_dict: dict
                    Samples and other information from MCMC fit

                """
                rng_key = PRNGKey(0)
                mcmc = MCMC(nuts_kernel, num_samples=args['num_samples'], num_warmup=args['num_warmup'],
                            num_chains=args['num_chains'], chain_method=args['chain_method'], progress_bar=False)
                mcmc.run(rng_key, data[..., None], weights[None, ...])
                return {**mcmc.get_samples(group_by_chain=True), **mcmc.get_extra_fields(group_by_chain=True)}

            start = timeit.default_timer()
            map = jax.vmap(fit_vmap_mcmc, in_axes=(2, 0))
            samples = map(self.data, self.band_weights)
            expand_dim = False
            for key, val in samples.items():
                val = np.squeeze(val)
                if len(val.shape) == 2:  # In case fitting only one object
                    expand_dim = True
                if expand_dim:
                    val = val[None, ...]
                if len(val.shape) == 4:
                    samples[key] = val.transpose(1, 2, 0, 3)
                else:
                    samples[key] = val.transpose(1, 2, 0)
            end = timeit.default_timer()
        elif args['mode'].lower() == 'fitting' and args['fit_method'] == 'vi':
            def fit_vmap_vi(data, weights):
                """
                Short function-in-a-function just to allow you to do a vectorised map over multiple objects on a single
                device

                Parameters
                ----------
                obs: array-like
                    Data to fit, from output of process_dataset
                weights: array-like
                    Band-weights to calculate photometry

                Returns
                -------

                sample_dict: dict
                    Samples and other information from MCMC fit

                """
                optimizer = Adam(0.01)
                model = self.fit_model_globalRV
                sample_locs = ['AV', 'theta', 'tmax', 'eps_tform', 'Ds']
                # First start with the Laplace Approximation
                laplace_guide = AutoLaplaceApproximation(model, init_loc_fn=init_strategy)
                svi = SVI(model, laplace_guide, optimizer, loss=Trace_ELBO(5))

                svi_result = svi.run(PRNGKey(123), 15000, data[..., None], weights[None, ...], progress_bar=False)
                params, losses = svi_result.params, svi_result.losses
                laplace_median = laplace_guide.median(params)

                # Now initialize the ZLTN guide on the Laplace Approximation median (just for AV, theta, and mu)
                new_init_dict = {k: jnp.array([laplace_median[k][0]]) for k in sample_locs if k in laplace_median}
                model = self.fit_model_globalRV_vi
                zltn_guide = AutoMultiZLTNGuide(model, init_loc_fn=init_to_value(values=new_init_dict))

                # svi_result = fit_zltn_vmap(model, zltn_guide, data[..., None], weights[None, ...])
                svi = SVI(model, zltn_guide, Adam(0.005), Trace_ELBO(5))
                svi_result = svi.run(PRNGKey(123), 10000, data[..., None], weights[None, ...], progress_bar=False)
                params, losses = svi_result.params, svi_result.losses
                predictive = Predictive(zltn_guide, params=params, num_samples=4 * args['num_samples'])
                samples = predictive(PRNGKey(123), data=None)
                # samples['losses'] = losses
                return {**samples}

            start = timeit.default_timer()
            map = jax.vmap(fit_vmap_vi, in_axes=(2, 0))
            samples = map(self.data, self.band_weights)
            del samples['_auto_latent']
            expand_dim = False
            for key, val in samples.items():
                val = np.squeeze(val)
                if len(val.shape) == 1:  # In case fitting only one object
                    expand_dim = True
                if expand_dim:
                    val = val[None, ...]
                if len(val.shape) == 3:
                    samples[key] = val.transpose(1, 2, 0)
                else:
                    samples[key] = val.transpose()
                samples[key] = samples[key].reshape(4, args['num_samples'], *samples[key].shape[1:])
            end = timeit.default_timer()
        else:
            mcmc = MCMC(nuts_kernel, num_samples=args['num_samples'], num_warmup=args['num_warmup'],
                    num_chains=args['num_chains'],
                    chain_method=args['chain_method'])
            rng = PRNGKey(0)
            start = timeit.default_timer()

            mcmc.run(rng, self.data, self.band_weights, extra_fields=('potential_energy',))
            end = timeit.default_timer()
            mcmc.print_summary()
            samples = mcmc.get_samples(group_by_chain=True)
        print(f'Total inference runtime: {end - start} seconds')
        self.postprocess(samples, args)

    def fit_from_file(self, path, filt_map={}, peak_mjd_key='SEARCH_PEAKMJD', print_summary=True, file_prefix=None,
                      drop_bands=[], fix_tmax=False, fix_theta=False, fix_AV=False, RV=False, mu_R=False, sigma_R=False,
                      mag=False):
        """
        Method to fit light curve contained in SNANA-format text file using BayeSN model

        Parameters
        ----------
        path: str
            Path to SNANA-format text file containing data to be fit
        filt_map: dict, optional
            Dictionary providing mapping between filter names in file and BayeSN filters. Defaults to empty dictionary
        peak_mjd_key: str, optional
            Key to be used for peak MJD in SNANA text file meta. Defaults to 'SEARCH_PEAKMJD'
        print_summary: Boolean, optional
            Specifies whether to print fit summary
        file_prefix: str, optional
            Prefix of name for output files containing summary table and MCMC samples. Default to None, in which case
            output files will not be saved and only returned for use in script.
        drop_bands: array-like, optional
            List of bands to be ignored during fitting. Defaults to empty list
        fix_tmax: Boolean, optional
            If True, tmax will not be inferred and fiducial value in file meta will be fixed. Defaults to False.
        fix_theta: float, optional
            Value to fix theta at during fitting. Defaults to False, meaning that theta will be inferred during fitting
            rather than fixed.
        fix_AV: float, optional
            Value to fix AV at during fitting. Defaults to False, meaning that AV will be inferred during fitting
            rather than fixed.
        RV: float, optional
            Value to fix RV at during fitting. Defaults to False, meaning that default model RV treatment will be used.
        mu_R: float, optional
            Value of mean of RV distribution to be used during fitting. Defaults to False, meaning that default model
            RV treatment will be used. If specified, sigma_R must also be specified.
        sigma_R: float, optional
            Value of standard deviation of RV distribution. Defaults to False, meaning that default model RV treatment
            will be used.
        mag: Boolean, optional
            Specifies whether data is mag or flux. If True, data is assumed to be mag and is automatically converted to
            flux before fitting.

        Returns
        -------

        samples: dict
            Dictionary containing parameter names as keys and MCMC samples as values
        sn_props: tuple
            Tuple containing SN redshift and MW E(B-V), which can be useful to have in memory when making plots

        """
        meta, lcdata = sncosmo.read_snana_ascii(path, default_tablename='OBS')
        lcdata = lcdata['OBS'].to_pandas()

        t = lcdata.MJD.values
        flux = lcdata.FLUXCAL.values
        flux_err = lcdata.FLUXCALERR.values
        filters = lcdata.FLT.values
        peak_mjd = meta[peak_mjd_key]
        z = meta['REDSHIFT_HELIO']
        ebv_mw = meta['MWEBV']

        samples, sn_props = self.fit(t, flux, flux_err, filters, z, ebv_mw=ebv_mw, peak_mjd=peak_mjd, filt_map=filt_map,
                                     print_summary=print_summary, file_prefix=file_prefix, drop_bands=drop_bands,
                                     fix_tmax=fix_tmax, fix_theta=fix_theta, fix_AV=fix_AV, RV=RV, mu_R=mu_R,
                                     sigma_R=sigma_R, mag=mag)

        return samples, sn_props

    def fit(self, t, flux, flux_err, filters, z, ebv_mw=0, peak_mjd=None, filt_map={}, print_summary=True,
            file_prefix=None, drop_bands=[], fix_tmax=False, fix_theta=False, fix_AV=False, RV=False, mu_R=False,
            sigma_R=False, mag=False):
        """
        Method to fit light curve data loaded into memory with BayeSN model

        Parameters
        ----------
        t: array-like
            Set of MJDs/rest-frame phases for light curve data to be fit. If you pass MJD and also a peak_mjd, values
            will automatically be converted to rest-frame phases
        flux: array-like
            Set of fluxes/mags for light curve data to be fit. Despite the name, you can use mags and if mag=True data
            will be automatically converted into flux for fitting.
        flux_err: array-like
            Set of flux/mag errors for light curve data to be fit. Despite the name, you can use mags and if mag=True
            data will be automatically converted into flux for fitting.
        filters: array-like
            Set of filters that flux/flux_err are measurements for, telling BayeSN which filters to use when fitting
            data. Must be of same length as flux/flux_err i.e. specify the filter for each data point individually
        z: float
            Heliocentric redshift of SN to be used when fitting
        ebv_mw: float, optional
            Milky Way E(B-V) value of SN. Defaults to 0.
        peak_mjd: float or Boolean, optional
            Fiducial value for maximum MJD of SN, used to convert phases to rest-frame. Note that this value only needs
            to be rough as BayeSN will fit for the time of maximum. However, if you set fix_tmax=True then this will
            be fixed as the time of maximum. Defaults to False, meaning that the code will assume phases are already
            rest-frame rather than MJD and will not do any conversion
        filt_map: dict, optional
            Dictionary providing mapping between filter names in file and BayeSN filters. Defaults to empty dictionary
        print_summary: Boolean, optional
            Specifies whether to print fit summary
        file_prefix: str, optional
            Prefix of name for output files containing summary table and MCMC samples. Default to None, in which case
            output files will not be saved and only returned for use in script.
        drop_bands: array-like, optional
            List of bands to be ignored during fitting. Defaults to empty list
        fix_tmax: Boolean, optional
            If True, tmax will not be inferred and fiducial value in file meta will be fixed. Defaults to False.
        fix_theta: float, optional
            Value to fix theta at during fitting. Defaults to False, meaning that theta will be inferred during fitting
            rather than fixed.
        fix_AV: float, optional
            Value to fix AV at during fitting. Defaults to False, meaning that AV will be inferred during fitting
            rather than fixed.
        RV: float, optional
            Value to fix RV at during fitting. Defaults to False, meaning that default model RV treatment will be used.
        mu_R: float, optional
            Value of mean of RV distribution to be used during fitting. Defaults to False, meaning that default model
            RV treatment will be used. If specified, sigma_R must also be specified.
        sigma_R: float, optional
            Value of standard deviation of RV distribution. Defaults to False, meaning that default model RV treatment
            will be used.
        mag: Boolean, optional
            Specifies whether data is mag or flux. If True, data is assumed to be mag and is automatically converted to
            flux before fitting.

        Returns
        -------

        samples: dict
            Dictionary containing parameter names as keys and MCMC samples as values
        sn_props: tuple
            Tuple containing SN redshift and MW E(B-V), which can be useful to have in memory when making plots

        """
        if type(drop_bands) == str:
            drop_bands = [drop_bands]
        t, flux, flux_err, filters = np.array(t), np.array(flux), np.array(flux_err), np.array(filters)
        if mag:  # Convert data from mag into FLUXCAL
            flux = np.power(10, (27.5 - flux) / 2.5)
            flux_err = (np.log(10) / 2.5) * flux * flux_err
        if peak_mjd is not None:
            t = (t - peak_mjd) / (1 + z)
        flux = flux[(t > self.tau_knots.min()) & (t < self.tau_knots.max())]
        flux_err = flux_err[(t > self.tau_knots.min()) & (t < self.tau_knots.max())]
        filters = filters[(t > self.tau_knots.min()) & (t < self.tau_knots.max())]
        filters = np.array([filt_map.get(filter, filter) for filter in filters])
        t = t[(t > self.tau_knots.min()) & (t < self.tau_knots.max())]

        # Prepare filters
        for f in np.unique(filters):
            if f not in self.band_dict.keys():
                raise ValueError(f'Filter "{filter}" not defined in BayeSN, either add a mapping to filt_map to ensure '
                                 f'that your filter names match up with ones built-in or add some custom filters if '
                                 f'you want to use your own')
            if z > (self.band_lim_dict[f][0] / self.l_knots[0] - 1) or z < (
                    self.band_lim_dict[f][1] / self.l_knots[-1] - 1):
                drop_bands.append(f)
        for f in drop_bands:
            inds = filters != f
            flux = flux[inds]
            flux_err = flux_err[inds]
            filters = filters[inds]
            t = t[inds]
        band_indices = np.array([self.band_dict[filt_map.get(filter, filter)] for filter in filters])

        n_data = len(t)
        if n_data == 0:
            raise ValueError('No data in rest-frame phase range covered by model, maybe you gave the wrong peak MJD?')
        # Set up and populate data array
        data = jnp.zeros((10, n_data, 1))
        data = data.at[0, :, 0].set(t)
        data = data.at[1, :, 0].set(flux)
        data = data.at[2, :, 0].set(flux_err)
        data = data.at[4, :, 0].set(band_indices)
        data = data.at[5, :, 0].set(np.full_like(t, z))
        data = data.at[7, :, 0].set(np.full_like(t, self.cosmo.distmod(z).value))
        data = data.at[8, :, 0].set(np.full_like(t, ebv_mw))
        data = data.at[9, :, 0].set(np.ones_like(t))

        band_weights = self._calculate_band_weights(data[-5, 0, :], data[-2, 0, :])

        # Update dust parameters if specified manually
        if RV:
            self.RV = jnp.array(RV)
            self.model_type = 'fixed_RV'
        elif mu_R:
            if not sigma_R:
                raise ValueError('You have set a custom mu_R, please also set a custom sigma_R')
            self.mu_R = jnp.array(mu_R)
            self.sigma_R = jnp.array(sigma_R)
            self.model_type = 'pop_RV'
        if self.model_type == 'fixed_RV':
            nuts_kernel = NUTS(self.fit_model_globalRV, adapt_step_size=True, init_strategy=init_to_median(),
                               max_tree_depth=10)
        elif self.model_type == 'pop_RV':
            nuts_kernel = NUTS(self.fit_model_popRV, adapt_step_size=True, init_strategy=init_to_median(),
                               max_tree_depth=10)
        mcmc = MCMC(nuts_kernel, num_samples=250, num_warmup=250, num_chains=4, chain_method='parallel')
        rng = PRNGKey(0)

        theta_val = 0
        if fix_theta:
            theta_val = fix_theta
            fix_theta = True
        AV_val = 0
        if fix_AV:
            AV_val = fix_AV
            fix_AV = True

        mcmc.run(rng, data, band_weights, fix_tmax, fix_theta, theta_val, fix_AV, AV_val,
                 extra_fields=('potential_energy',))
        if print_summary:
            mcmc.print_summary()
        samples = mcmc.get_samples(group_by_chain=True)
        if peak_mjd is not None:
            samples['peak_MJD'] = peak_mjd + samples['tmax'] * (1 + z)
        muhat = self.cosmo.distmod(z).value
        muhat_err = 5
        Ds_err = jnp.sqrt(muhat_err * muhat_err + self.sigma0 * self.sigma0)
        samples['mu'] = np.random.normal((samples['Ds'] * np.power(muhat_err, 2) + muhat * np.power(self.sigma0, 2)) /
            np.power(Ds_err, 2), np.sqrt((np.power(self.sigma0, 2) * np.power(muhat_err, 2)) / np.power(Ds_err, 2)))
        samples['delM'] = samples['Ds'] - samples['mu']
        if fix_tmax:
            samples['tmax'] = jnp.zeros_like(samples['tmax'])
        if fix_theta:
            samples['theta'] = jnp.full_like(samples['theta'], theta_val)
        if fix_AV:
            samples['AV'] = jnp.full_like(samples['AV'], AV_val)

        if file_prefix is not None:
            summary = arviz.summary(samples)
            summary.to_csv(f'{file_prefix}_fit_summary.csv')
            with open(f'{file_prefix}_chains.pkl', 'wb') as file:
                pickle.dump(samples, file)

        sn_props = (z, ebv_mw)

        return samples, sn_props

    def postprocess(self, samples, args):
        """
        Function to postprocess BayeSN output. Applies transformations to some parameters e.g. ensuring consistency for
        W1 and theta, as flipping the sign in front of W1 and theta will lead to an identical result. Saves output
        chains and calculated a fit summary

        Parameters
        ----------
        samples: dict
            Output of MCMC, dictionary containing posterior samples for each parameter with parameter names as keys
        args: dict
            dictionary of arguments to define model based on input yaml file and command line arguments

        Returns
        -------

        """
        if 'W1' in samples.keys():  # If training
            with open(os.path.join(args['outputdir'], 'initial_chains.pkl'), 'wb') as file:
                pickle.dump(samples, file)
            # Sign flipping-----------------
            J_R = spline_coeffs_irr([6200.0], self.l_knots, invKD_irr(self.l_knots))
            J_10 = spline_coeffs_irr([10.0], self.tau_knots, invKD_irr(self.tau_knots))
            J_0 = spline_coeffs_irr([0.0], self.tau_knots, invKD_irr(self.tau_knots))
            W1 = np.reshape(samples['W1'], (
                samples['W1'].shape[0], samples['W1'].shape[1], self.l_knots.shape[0], self.tau_knots.shape[0]),
                            order='F')
            N_chains = W1.shape[0]
            sign = np.zeros(N_chains)
            for chain in range(N_chains):
                chain_W1 = np.mean(W1[chain, ...], axis=0)
                chain_sign = np.sign(
                    np.squeeze(np.matmul(J_R, np.matmul(chain_W1, J_10.T))) - np.squeeze(
                        np.matmul(J_R, np.matmul(chain_W1, J_0.T))))
                sign[chain] = chain_sign
            samples["W1"] = samples["W1"] * sign[:, None, None]
            samples["theta"] = samples["theta"] * sign[:, None, None]
            # Modify W1 and theta----------------
            theta_std = np.std(samples["theta"], axis=2)
            samples['theta'] = samples['theta'] / theta_std[..., None]
            samples['W1'] = samples['W1'] * theta_std[..., None]

            if 'W0_HM' not in samples.keys() and 'M_step' not in samples.keys():
                # Save best fit global params to files for easy inspection and reading in------
                W0 = np.mean(samples['W0'], axis=[0, 1]).reshape((self.l_knots.shape[0], self.tau_knots.shape[0]),
                                                                 order='F')
                W1 = np.mean(samples['W1'], axis=[0, 1]).reshape((self.l_knots.shape[0], self.tau_knots.shape[0]),
                                                                 order='F')

                L_Sigma = np.matmul(np.diag(np.mean(samples['sigmaepsilon'], axis=[0, 1])),
                                    np.mean(samples['L_Omega'], axis=[0, 1]))
                sigma0 = np.mean(samples['sigma0'])

                tauA = np.mean(samples['tauA'])

                yaml_data = {
                    'M0': float(self.M0),
                    'SIGMA0': float(sigma0),
                    'TAUA': float(tauA),
                    'TAU_KNOTS': self.tau_knots.tolist(),
                    'L_KNOTS': self.l_knots.tolist(),
                    'W0': W0.tolist(),
                    'W1': W1.tolist(),
                    'L_SIGMA_EPSILON': L_Sigma.tolist()
                }

                if 'singlerv' in args['mode'].lower():
                    yaml_data['RV'] = float(np.mean(samples['RV']))
                elif 'poprv' in args['mode'].lower():
                    yaml_data['MUR'] = float(np.mean(samples['mu_R']))
                    yaml_data['SIGMAR'] = float(np.mean(samples['sigma_R']))

                with open(os.path.join(args['outputdir'], 'bayesn.yaml'), 'w') as file:
                    yaml.dump(yaml_data, file)

        z_HEL = self.data[-5, 0, :]
        muhat = self.data[-3, 0, :]
        ebv_mw = self.data[-2, 0, :]

        if args['mode'] == 'fitting':
            muhat_err = 5
            Ds_err = jnp.sqrt(muhat_err * muhat_err + self.sigma0 * self.sigma0)
            samples['mu'] = np.random.normal(
                (samples['Ds'] * np.power(muhat_err, 2) + muhat * np.power(self.sigma0, 2)) /
                np.power(Ds_err, 2),
                np.sqrt((np.power(self.sigma0, 2) * np.power(muhat_err, 2)) / np.power(Ds_err, 2)))
            # print(self.peak_mjds[0])
            samples['delM'] = samples['Ds'] - samples['mu']
            samples['peak_MJD'] = self.peak_mjds[None, None, :] + samples['tmax'] * (
                        1 + self.data[-5, 0, :][None, None, :])
            # print(samples['tmax'].mean(axis=(0, 1))[0])
            # print(samples['peak_MJD'].mean(axis=(0, 1))[0])
            #
            # plt.hist(samples['tmax'].flatten())
            # plt.show()
            #
            # with open(os.path.join(args['outputdir'], 'chains.pkl'), 'wb') as file:
            #     pickle.dump(samples, file)
            #
            # num_samples = 1
            # t = np.arange(-10, 40)
            # bands = ['r_DES', 'i_DES', 'z_DES']
            #
            # theta = samples['theta'][..., 0].flatten(order='F')
            # AV = samples['AV'][..., 0].flatten(order='F')
            # RV = None
            # mu = samples['mu'][..., 0].flatten(order='F')
            # eps = samples['eps'][..., 0]
            # eps = eps.reshape((eps.shape[0] * eps.shape[1], eps.shape[2]), order='F')
            # eps = eps.reshape((eps.shape[0], self.l_knots.shape[0] - 2, self.tau_knots.shape[0]), order='F')
            # eps_full = jnp.zeros((eps.shape[0], self.l_knots.shape[0], self.tau_knots.shape[0]))
            # eps = eps_full.at[:, 1:-1, :].set(eps)
            # del_M = samples['delM'][..., 0].flatten(order='F')
            #
            # theta, AV, mu, eps, del_M = theta[:num_samples], AV[:num_samples], mu[:num_samples], \
            #                             eps[:num_samples, ...], del_M[:num_samples, ...]
            #
            # print(self.band_dict)
            # print(self.used_band_inds)
            #
            # lc, lc_err, params = self.simulate_light_curve(t, num_samples, bands, theta=theta, AV=AV, mu=mu,
            #                                                del_M=del_M, eps=eps, RV=RV, z=z_HEL, write_to_files=False,
            #                                                ebv_mw=ebv_mw, yerr=0, mag=False)
            #
            # lc = lc[:, 0]
            # print(lc[:50])
            # print(lc[50:100])
            # print(lc[100:])
            #
            # plt.errorbar(self.data[0, :, 0], self.data[1, :, 0], self.data[2, :, 0], fmt='x')
            # plt.scatter(self.data[0, :, 0], samples['model_flux'].mean(axis=(0, 1))[:, 0])
            # plt.figure()
            # cs = ['r', 'c', 'k']
            # for b_ind in range(1, 4):
            #     b_inds = self.data[-6, :, 0] == b_ind
            #     plt.errorbar(self.data[0, b_inds, 0], self.data[1, b_inds, 0], self.data[2, b_inds, 0], fmt=f'{cs[b_ind - 1]}x')
            # plt.plot(t, lc[:50], color='r')
            # plt.plot(t, lc[50:100], color='c')
            # plt.plot(t, lc[100:], color='k')
            # plt.show()
            #
            # raise ValueError('Nope')

            # Create FITRES file
<<<<<<< HEAD
            # if args['snana']:
            # fetch snana version that includes tag + commit;
            # e.g., v11_05-4-gd033611.
            # Use same git command as in Makefile for C code
            SNANA_DIR = os.environ.get('SNANA_DIR', 'NULL')
            if SNANA_DIR != 'NULL':
                cmd = f'cd {SNANA_DIR}; git describe --always --tags'
                ret = subprocess.run([cmd], cwd=os.getcwd(), shell=True, capture_output=True, text=True)
                snana_version = ret.stdout.replace('\n', '')
            else:
                snana_version = 'NULL'
            self.fitres_table.meta = {'#\n# SNANA_VERSION:': snana_version,
                                      '# VERSION_PHOTOMETRY:': args['version_photometry'],
                                      '# TABLE NAME:': 'FITRES\n#'}

            n_sn = samples['mu'].shape[-1]
            summary = arviz.summary(samples)
            summary = summary[~summary.index.str.contains('tform')]
            rhat = summary.r_hat.values
            sn_rhat = np.array([rhat[i::n_sn] for i in range(n_sn)])

            self.fitres_table['MU'] = samples['mu'].mean(axis=(0, 1))
            self.fitres_table['MU_ERR'] = samples['mu'].std(axis=(0, 1))
            self.fitres_table['THETA_1'] = samples['theta'].mean(axis=(0, 1))
            self.fitres_table['THETA_1_ERR'] = samples['theta'].std(axis=(0, 1))
            self.fitres_table['AV'] = samples['AV'].mean(axis=(0, 1))
            self.fitres_table['AV_ERR'] = samples['AV'].std(axis=(0, 1))
            self.fitres_table['MEAN_RHAT'] = sn_rhat.mean(axis=1)
            self.fitres_table['MAX_RHAT'] = sn_rhat.max(axis=1)
            self.fitres_table.round(3)

            sncosmo.write_lc(self.fitres_table, f'{args["outfile_prefix"]}.FITRES.TEXT', fmt="snana",
                             metachar="")
=======
            if args['snana']:
                # fetch snana version that includes tag + commit;
                # e.g., v11_05-4-gd033611.
                # Use same git command as in Makefile for C code
                SNANA_DIR = os.environ.get('SNANA_DIR', 'NULL')
                if SNANA_DIR != 'NULL':
                    cmd = f'cd {SNANA_DIR}; git describe --always --tags'
                    ret = subprocess.run([cmd], cwd=os.getcwd(), shell=True, capture_output=True, text=True)
                    snana_version = ret.stdout.replace('\n', '')
                else:
                    snana_version = 'NULL'
                self.fitres_table.meta = {'#\n# SNANA_VERSION:': snana_version,
                                          '# VERSION_PHOTOMETRY:': args['version_photometry'],
                                          '# TABLE NAME:': 'FITRES\n#'}

                n_sn = samples['mu'].shape[-1]
                drop_keys = ['diverging', '_auto_latent']
                for key in drop_keys:
                    if key in samples.keys():
                        del samples[key]
                summary = arviz.summary(samples)
                summary = summary[~summary.index.str.contains('tform')]
                rhat = summary.r_hat.values
                sn_rhat = np.array([rhat[i::n_sn] for i in range(n_sn)])

                self.fitres_table['MU_LCFIT'] = samples['mu'].mean(axis=(0, 1))
                self.fitres_table['MUERR_LCFIT'] = samples['mu'].std(axis=(0, 1))
                self.fitres_table['THETA'] = samples['theta'].mean(axis=(0, 1))
                self.fitres_table['THETAERR'] = samples['theta'].std(axis=(0, 1))
                self.fitres_table['AV'] = samples['AV'].mean(axis=(0, 1))
                self.fitres_table['AVERR'] = samples['AV'].std(axis=(0, 1))
                # if not args['fit_method'] == 'vi':
                self.fitres_table['MEANRHAT'] = sn_rhat.mean(axis=1)
                self.fitres_table['MAXRHAT'] = sn_rhat.max(axis=1)
                self.fitres_table.round(4)

                drop_count = pd.isna(self.fitres_table['MU_LCFIT']).sum()
                self.fitres_table = self.fitres_table[~pd.isna(self.fitres_table['MU_LCFIT'])]

                # Reorder to put SIM columns last
                new_cols = [col for col in self.fitres_table.columns if 'SIM' not in col] + \
                           [col for col in self.fitres_table.columns if 'SIM' in col]
                self.fitres_table = self.fitres_table[new_cols]

                sncosmo.write_lc(self.fitres_table, f'{args["outfile_prefix"]}.FITRES.TEXT', fmt="snana", metachar="")
>>>>>>> b6f57739

        if args['snana']:
            self.end_time = time.time()
            cpu_time = self.end_time - self.start_time
            # Output yaml
            out_dict = {
                'ABORT_IF_ZERO': 1,
                'SURVEY': self.survey,
                'IDSURVEY': int(self.survey_id),
                'NEVT_TOT': self.data.shape[-1],
                'NEVT_LC_CUTS': self.data.shape[-1],
                'NEVT_LCFIT_CUTS': int(self.data.shape[-1] - drop_count),
                'CPU_MINUTES': round(cpu_time / 60, 2),
            }
            with open(f'{args["outfile_prefix"]}.YAML', 'w') as file:
                yaml.dump(out_dict, file)

        if not (args['mode'] == 'fitting' and args['snana']):
            # Save convergence data for each parameter to csv file
            summary = arviz.summary(samples)
            summary.to_csv(os.path.join(args['outputdir'], 'fit_summary.csv'))

            with open(os.path.join(args['outputdir'], 'chains.pkl'), 'wb') as file:
                pickle.dump(samples, file)

            with open(os.path.join(args['outputdir'], 'input.yaml'), 'w') as file:
                yaml.dump(args, file)
        return

    def process_dataset(self, args):
        """
        Processes a data set to be used by the numpyro model.

        This will read in SNANA-format files, either in text or FITS format. This will read through all light curves and
        work out the maximum number of data points for a single object - all others will then be padded to match this
        size. This is required because to benefit from the GPU, we need to have a fixed array structure allowing us to
        calculate flux integrals from parameter values across the whole sample in a single tensor operation. A mask is
        applied in the model to ensure that these padded values do not contribute to the likelihood.

        Generated data set is saved to the SEDmodel.data attribute, while the J_t matrices used to interpolate the W0,
        W1 and epsilon matrices are also calculated and saved to the SEDmodel.J_t attribute. Observer-frame band
        weights, including the effect of Milky Way extinction, are also calculated for the data set and saved to the
        SEDmodel.band_weights attribute.

        Parameters
        ----------
        args: dict
            Combination of arguments from input yaml file and command line overrides, defines model wavelength range
            and data set to load

        """
        if 'version_photometry' not in args.keys() and 'data_table' not in args.keys():
            raise ValueError('Please pass either data_dir (for a directory containing all SNANA files such as a '
                             'simulation output) or a combination of data_table and data_root')
        if 'data_table' in args.keys() and 'data_root' not in args.keys():
            raise ValueError('If using data_table, please also pass data_root (which defines the location that the '
                             'paths in data_table are defined with respect to)')
        survey_dict = {}
        c = 299792.458
        if 'version_photometry' in args.keys():  # If using all files in directory
            data_dir = args['version_photometry']
            if args['snana']:  # Assuming you're using SNANA running on Perlmutter or a similar cluster
                # Look in standard public repositories for real data/simulations
                dir_list = ['SNDATA_ROOT/lcmerge', 'SNDATA_ROOT/SIM']
                sim_list = np.loadtxt(os.path.join(os.environ.get('SNDATA_ROOT'), 'SIM', 'PATH_SNDATA_SIM.LIST'), dtype=str)
                dir_list = dir_list + list([sim_dir[1:] for sim_dir in sim_list])
                pdp = [path[1:] if path[0] == '$' else path for path in args['private_data_path']]
                dir_list = dir_list + pdp  # Add any private data directories
                found_in = []
                for dir in dir_list:
                    root_split = dir.split('/')
                    root, remainder = root_split[0], ''.join(root_split[1:])
                    if not os.path.isabs(dir):
                        root = os.environ.get(root, 'NULL')
                    if os.path.exists(os.path.join(root, remainder, data_dir)):
                        found_in.append(os.path.join(root, remainder, data_dir))
                if len(found_in) == 0:
                    raise ValueError(f'Requested photometry {data_dir} was not found in any of the usual public '
                                     f'locations, maybe you need to specify an additional private data location')
                elif len(found_in) > 1:
                    raise ValueError(f'Requested photometry {data_dir} was found in multiple locations, please remove '
                                     f'duplicates and ensure the one you want to use remains')
                data_dir = found_in[0]
                # Load up SNANA survey definitions file
                survey_def_path = os.path.join(os.environ.get('SNDATA_ROOT'), 'SURVEY.DEF')
                with open(survey_def_path) as fp:
                    for line in fp:
                        if line[:line.find(':')] == 'SURVEY':
                            split = line.split()
                            survey_dict[split[1]] = split[2]
            sample_name = os.path.split(data_dir)[-1]
            list_file = os.path.join(data_dir, f'{os.path.split(data_dir)[-1]}.LIST')
            sn_list = np.atleast_1d(np.loadtxt(list_file, dtype='str'))
            file_format = sn_list[0].split('.')[1]
            map_dict = args['map']
            n_obs = []
            all_lcs = []
            t_ranges = []
            drop_list = ['1519038', '1323331', '1291639', '1294158', '1292834', '1292084', '1777356', '1250785', '1773339', '1291799', '1283923', '1283289', '1277892', '1250432', '1246430', '1251028', '1259544', '1265143', '1344639']
            extra_drop_list = ['1366237', '1446086', '1701055', '1683022', '1692023', '1723034', '1638030', '1371126', '1682020', '1697026', '1367234', '1366406', '1703026', '1291408', '1303279' , '1295062', '1315259', '1290967', '1299775', '1299643', '1293783', '1300390', '1299746', '1305276', '1313594', '1387188', '1291511', '1304442', '1299785', '1301936', '1309874', '1292767', '1291090', '1948484', '1777124', '1879414', '1770639', '1927242', '1891147', '1833339', '1929216', '1791048', '1942025', '1292805', '1779397', '13441639', '1314897', '1346966', '1330892', '1276528', '1278493', '1282114', '1278518', '1346956', '1277173', '1273127', '1340954', '1344303', '1280240', '1286398', '1344274', '1306366', '1259412', '1266255', '1249090', '1287437', '1266657', '1248243', '1266521', '1265011', '1247420', '1265281', '1246314', '1246275', '1248441', '1259615']
            hres_drop_list = ['1510035', '1547086', '1520020', '1303776', '1315910', '1289913', '1296273', '1925042', '1336002', '1282757', '1314397', '1331700', '1251235', '1261193']
            refined_drop_list = ['1283923', '1519038', '1773339', '1344639', '1340954', '1701055', '1280240', '1287437',
                                 '1299775', '1247420', '1259412', '1309874', '1314897']
            SALT_keep_list = ['1246275', '1246281', '1246314', '1246527', '1246626', '1247022',
                               '1247420', '1248039', '1248084', '1248243', '1248441', '1248677',
                               '1248907', '1248925', '1249090', '1249137', '1249308', '1249483',
                               '1249851', '1249970', '1250017', '1250034', '1250275', '1250279',
                               '1250357', '1250578', '1250665', '1250912', '1251552', '1253406',
                               '1253920', '1254356', '1254762', '1255312', '1255399', '1255412',
                               '1255576', '1255735', '1255974', '1256570', '1256680', '1256933',
                               '1257016', '1257022', '1257040', '1257356', '1257366', '1257533',
                               '1257609', '1257695', '1257934', '1258090', '1258906', '1259246',
                               '1259352', '1259412', '1259511', '1259615', '1260050', '1260241',
                               '1260556', '1261193', '1261503', '1261579', '1261784', '1261963',
                               '1262131', '1262135', '1262550', '1262573', '1262726', '1262746',
                               '1263197', '1263369', '1263715', '1264068', '1264434', '1264512',
                               '1265011', '1265165', '1265281', '1265832', '1266015', '1266255',
                               '1273127', '1275946', '1276546', '1277173', '1277715', '1278493',
                               '1278602', '1279420', '1279500', '1280240', '1281119', '1281668',
                               '1281886', '1282114', '1282736', '1283272', '1283373', '1283878',
                               '1283923', '1283936', '1287437', '1288083', '1289288', '1289664',
                               '1289913', '1290816', '1290967', '1291090', '1291242', '1291254',
                               '1291346', '1291408', '1291511', '1291783', '1291788', '1291794',
                               '1291957', '1292033', '1292227', '1292332', '1292336', '1292560',
                               '1292767', '1292823', '1293319', '1293366', '1293758', '1293783',
                               '1294340', '1294341', '1294351', '1294743', '1295024', '1295315',
                               '1295592', '1296321', '1296657', '1297026', '1297318', '1297465',
                               '1297501', '1297927', '1298079', '1298893', '1299643', '1299746',
                               '1299775', '1299785', '1300179', '1300390', '1300516', '1300703',
                               '1300912', '1301933', '1301936', '1302123', '1302187', '1302188',
                               '1302359', '1302648', '1302915', '1303215', '1303496', '1303883',
                               '1304442', '1304678', '1305051', '1305276', '1305626', '1305835',
                               '1306073', '1306141', '1306366', '1306378', '1307830', '1308326',
                               '1308357', '1308582', '1309013', '1309288', '1309293', '1309492',
                               '1309874', '1310367', '1310396', '1310432', '1312897', '1313057',
                               '1313230', '1313594', '1314071', '1314554', '1314897', '1315192',
                               '1315197', '1315259', '1315910', '1315950', '1316385', '1316465',
                               '1316701', '1317164', '1317277', '1317612', '1317666', '1317783',
                               '1318126', '1318235', '1318304', '1318460', '1319066', '1319366',
                               '1319539', '1319711', '1319821', '1320501', '1320704', '1321006',
                               '1321276', '1321338', '1321450', '1321973', '1322819', '1323016',
                               '1323106', '1323600', '1324509', '1324562', '1324582', '1324790',
                               '1327978', '1328016', '1329312', '1330031', '1330530', '1330533',
                               '1330817', '1330828', '1331123', '1331130', '1331700', '1331836',
                               '1332747', '1332819', '1333291', '1334084', '1334087', '1334423',
                               '1334597', '1334620', '1334644', '1334645', '1335305', '1335323',
                               '1335717', '1335885', '1336002', '1336009', '1336150', '1336453',
                               '1336464', '1336480', '1336662', '1336687', '1336975', '1337649',
                               '1337687', '1337838', '1338128', '1338170', '1338675', '1339002',
                               '1339217', '1339392', '1339702', '1339756', '1340700', '1340706',
                               '1340954', '1341894', '1342255', '1343337', '1343401', '1343533',
                               '1344303', '1344347', '1344355', '1344639', '1345553', '1346137',
                               '1346956', '1346966', '1366436', '1366482', '1366690', '1367234',
                               '1368131', '1368133', '1368188', '1368530', '1370320', '1371022',
                               '1371046', '1371048', '1371126', '1373028', '1373040', '1373042',
                               '1431064', '1431163', '1432026', '1432027', '1434203', '1434248',
                               '1435067', '1447133', '1449074', '1450026', '1469040', '1479069',
                               '1480038', '1500031', '1502065', '1503024', '1511024', '1519038',
                               '1531089', '1531108', '1531112', '1538019', '1547071', '1547086',
                               '1550021', '1560034', '1566028', '1569050', '1574104', '1578103',
                               '1592028', '1593067', '1599030', '1618036', '1620051', '1625037',
                               '1638030', '1641279', '1643312', '1643313', '1645158', '1650024',
                               '1653101', '1662023', '1682020', '1697026', '1701055', '1702083',
                               '1702096', '1703026', '1721068', '1723034', '1770386', '1770442',
                               '1773049', '1773078', '1773237', '1773339', '1774102', '1777124',
                               '1780045', '1782065', '1790098', '1791048', '1791116', '1792093',
                               '1815065', '1833339', '1835110', '1837096', '1840041', '1847079',
                               '1847100', '1847165', '1849051', '1850045', '1860025', '1861178',
                               '1862039', '1867019', '1871017', '1876421', '1878148', '1878334',
                               '1879208', '1879256', '1879414', '1879426', '1879532', '1880686',
                               '1887027', '1891147', '1892103', '1897267', '1901059', '1901115',
                               '1902212', '1904092', '1905171', '1905244', '1909375', '1910132',
                               '1913214', '1918076', '1919017', '1919042', '1920362', '1920365',
                               '1921033', '1921361', '1922067', '1923060', '1923155', '1923415',
                               '1925122', '1927242', '1929024', '1929063', '1929216', '1943111',
                               '1948209', '1948484', '1968046']
            drop_list = refined_drop_list # + extra_drop_list #+ hres_drop_list
            tdiffs = []
            sne, peak_mjds = [], []
            # For FITRES table
            idsurvey, sn_type, field, cutflag_snana, z_hels, z_hel_errs, z_hds, z_hd_errs = [], [], [], [], [], [], [], []
            snrmax1s, snrmax2s, snrmax3s = [], [], []
            vpecs, vpec_errs, mwebvs, host_logmasses, host_logmass_errs = [], [], [], [], []
            sim_gentypes, sim_template_ids, sim_libids, sim_zcmbs, sim_vpecs, sim_dlmags, sim_pkmjds, sim_thetas, \
            sim_AVs, sim_RVs = [], [], [], [], [], [], [], [], [], []
            # --------
            used_bands, used_band_dict = ['NULL_BAND'], {0: 0}
            print('Reading light curves...')
            if file_format.lower() == 'fits':  # If FITS format
<<<<<<< HEAD
                ntot, n_inc = 0, 0
                # Check if sim or real data
                # if not os.path.exists
=======
                ntot = 0
>>>>>>> b6f57739
                head_file = os.path.join(data_dir, f'{sn_list[0]}')
                if not os.path.exists(head_file):
                    head_file = os.path.join(data_dir, f'{sn_list[0]}.gz')  # Look for .fits.gz if .fits not found
                phot_file = head_file.replace("HEAD", "PHOT")
                sne_file = sncosmo.read_snana_fits(head_file, phot_file)
                # Check if sim or real data
                self.sim = 'SIM_REDSHIFT_HELIO' in sne_file[0].meta.keys()
                if not self.sim:
                    args['njobtot'] = args['jobsplit'][0]
                for sn_file in tqdm(sn_list):
                    head_file = os.path.join(data_dir, f'{sn_file}')
                    if not os.path.exists(head_file):
                        head_file = os.path.join(data_dir, f'{sn_file}.gz')  # Look for .fits.gz if .fits not found
                    with fits.open(head_file) as hdu:
                        self.survey = hdu[0].header.get('SURVEY', 'NULL')
                    self.survey_id = survey_dict.get(self.survey, 0)
                    phot_file = head_file.replace("HEAD", "PHOT")
                    sne_file = sncosmo.read_snana_fits(head_file, phot_file)
                    for sn_ind in range(len(sne_file)):
                        ntot += 1
                        if (ntot - args['jobid']) % args['njobtot'] != 0:
                            continue
                        sn = sne_file[sn_ind]
                        meta, data = sn.meta, sn.to_pandas()
                        init_shape = data.shape
                        data['BAND'] = data.BAND.str.decode("utf-8")
                        data['BAND'] = data.BAND.str.strip()
                        data = data[data.BAND != '-']
                        #
                        data['FLUXCALERR'] = np.clip(data['FLUXCALERR'], np.abs(data['FLUXCAL']) * 0.02, None)
                        #
                        mjd_range = (data.MJD.min(), data.MJD.max())
                        if meta['BAYESNMJD'] < 0:
                            peak_mjd = meta['SALTMJD']
                        else:
                            peak_mjd = meta['BAYESNMJD']
                        zhel = meta['REDSHIFT_HELIO']
                        zcmb = meta['REDSHIFT_FINAL']
<<<<<<< HEAD
                        sn_name = meta['SNID'].decode('utf-8')
                        if sn_name in drop_list:
                            continue
                        if sn_name not in SALT_keep_list:
                            continue
                        if meta['PIA'] < 0.5:
                            continue
                        if zcmb > 0.4:
                            continue
                        # if n_inc > 500:
                        #     continue
                        # print(sn_ind + 1, len(sne_file), ntot, n_inc)
                        zhel_err = 5e-4  # Need to handle this better if not defined
                        zcmb_err = 5e-4  # Need to handle this better if not defined
=======
                        zhel_err = meta.get('REDSHIFT_HELIO_ERR', 5e-4)  # Assume some low z error if not specified
                        zcmb_err = meta.get('REDSHIFT_FINAL_ERR', 5e-4)  # Assume some low z error if not specified
                        vpec, vpec_err = meta.get('VPEC', 0.), meta.get('VPEC_ERR', self.sigma_pec * 3e5)
                        zpec = np.sqrt((1 + vpec / c) / (1 - vpec / c)) - 1
                        zhd = (1 + zcmb) / (1 + zpec) - 1
                        # We deliberately don't include vpec error here, as BayeSN includes this elsewhere
>>>>>>> b6f57739
                        data['t'] = (data.MJD - peak_mjd) / (1 + zhel)
                        # If filter not in map_dict, assume one-to-one mapping------
                        for f in data.BAND.unique():
                            if f not in map_dict.keys():
                                map_dict[f] = f
                        data['FLT'] = data.BAND.apply(lambda x: map_dict[x])
                        # Remove bands outside of filter coverage-------------------
                        for f in data.FLT.unique():
                            if zhel > (self.band_lim_dict[f][0] / self.l_knots[0] - 1) or zhel < (
                                    self.band_lim_dict[f][1] / self.l_knots[-1] - 1):
                                data = data[~data.FLT.isin([f])]
                        post_filt_shape = data.shape
                        # Record all used bands-------------------------------------
                        for f in data.FLT.unique():
                            if f not in used_bands:
                                used_bands.append(f)
                                try:
                                    used_band_dict[self.band_dict[f]] = len(used_bands) - 1
                                except KeyError:
                                    raise KeyError(
                                        f'Filter {f} not present in BayeSN, check your filter mapping')
                        # ----------------------------------------------------------
                        data['band_indices'] = data.FLT.apply(lambda x: used_band_dict[self.band_dict[x]])
                        data['zp'] = data.FLT.apply(lambda x: self.zp_dict[x])
                        data['MAG'] = 27.5 - 2.5 * np.log10(data['FLUXCAL'])
                        data['MAGERR'] = (2.5 / np.log(10)) * data['FLUXCALERR'] / data['FLUXCAL']
                        data['flux'] = data['FLUXCAL']
                        data['flux_err'] = data['FLUXCALERR']
                        data['redshift'] = zhel
                        data['redshift_error'] = zhel_err
                        data['MWEBV'] = meta.get('MWEBV', 0.)
                        data['mass'] = meta.get('HOSTGAL_LOGMASS', -9.)
                        data['dist_mod'] = self.cosmo.distmod(zhd)
                        data['mask'] = 1
                        lc = data[
                            ['t', 'flux', 'flux_err', 'MAG', 'MAGERR', 'mass', 'band_indices', 'redshift',
                             'redshift_error', 'dist_mod', 'MWEBV', 'mask']]
                        lc = lc.dropna(subset=['flux', 'flux_err'])
                        nan_shape = lc.shape
                        phase_range = (lc['t'].min(), lc['t'].max())
                        # if meta['SALTMJD'] - meta['PEAKMJD'] < -15:
                        #     plt.scatter(data['MJD'], data['flux'])
                        #     plt.vlines(meta['PEAKMJD'], data['flux'].min(), data['flux'].max(), ls='--')
                        #     plt.vlines(meta['SALTMJD'], data['flux'].min(), data['flux'].max(), ls='-.')
                        #     plt.show()
                        lc = lc[(lc['t'] > -10) & (lc['t'] < 40)]
                        final_shape = lc.shape
                        if lc.empty:  # Skip empty light curves, maybe they don't have any data in [-10, 40] days
                            # print(init_shape, post_filt_shape, nan_shape, final_shape, peak_mjd, meta['PEAKMJD'], phase_range, mjd_range)
                            continue
                        sn_name = meta['SNID'].decode('utf-8')
                        # if sn_name in SALT_drop_list:
                        #     n_inc += 1
                        #     continue
                        # if n_inc in drop_list:
                        #     n_inc += 1
                        #     continue
                        n_inc += 1
                        peak_mjds.append(peak_mjd)
                        tdiffs.append(meta['SALTMJD'] - meta['PEAKMJD'])
                        t_ranges.append((lc['t'].min(), lc['t'].max()))
                        n_obs.append(lc.shape[0])
                        all_lcs.append(lc)
                        # Set up FITRES table data
                        # (currently just uses second table, should improve for cases where there are multiple lc files)
                        sn_name = meta['SNID']
                        if isinstance(sn_name, bytes):
                            sn_name = sn_name.decode('utf-8')
                        sne.append(sn_name)
                        sn_type.append(meta.get('TYPE', 0))
                        field.append(meta.get('FIELD', 'VOID'))
                        z_hels.append(zhel)
                        z_hel_errs.append(zhel_err)
                        z_hds.append(zhd)
                        z_hd_errs.append(zcmb_err)
                        vpecs.append(vpec)
                        vpec_errs.append(vpec_err)
                        mwebvs.append(meta.get('MWEBV', 0.))
                        host_logmasses.append(meta.get('HOSTGAL_LOGMASS', -9.))
                        host_logmass_errs.append(meta.get('HOSTGAL_LOGMASS_ERR', -9.))
                        if self.sim:
                            sim_gentypes.append(meta['SIM_GENTYPE'])
                            sim_template_ids.append(meta['SIM_TEMPLATE_INDEX'])
                            sim_libids.append(meta['SIM_LIBID'])
                            sim_zcmbs.append(meta['SIM_REDSHIFT_CMB'])
                            sim_vpecs.append(meta['SIM_VPEC'])
                            sim_dlmags.append(meta['SIM_DLMU'])
                            sim_pkmjds.append(meta['SIM_PEAKMJD'])
                            sim_thetas.append(meta['SIM_THETA'])
                            sim_AVs.append(meta['SIM_AV'])
                            sim_RVs.append(meta['SIM_RV'])
                        snrmax1 = np.max(lc.flux / lc.flux_err)
                        lc_snr2 = lc[lc.band_indices != lc[(lc.flux / lc.flux_err) == snrmax1].band_indices.values[0]]
                        if lc_snr2.shape[0] == 0:
                            snrmax2 = -99
                            snrmax3 = -99
                        else:
                            snrmax2 = np.max(lc_snr2.flux / lc_snr2.flux_err)
                            lc_snr3 = lc_snr2[lc_snr2.band_indices !=
                                              lc_snr2[(lc_snr2.flux / lc_snr2.flux_err) == snrmax2].band_indices.values[
                                                  0]]
                            if lc_snr3.shape[0] == 0:
                                snrmax3 = -99
                            else:
                                snrmax3 = np.max(lc_snr3.flux / lc_snr3.flux_err)
                        snrmax1s.append(snrmax1)
                        snrmax2s.append(snrmax2)
                        snrmax3s.append(snrmax3)
            else:  # If not FITS, assume text format
                # Check if sim or real data
                meta, lcdata = sncosmo.read_snana_ascii(os.path.join(data_dir, sn_list[0]), default_tablename='OBS')
                # Check if sim or real data
                self.sim = 'SIM_REDSHIFT_HELIO' in meta.keys()
                # If real data, ignore sim_prescale
                if not self.sim:
                    args['njobtot'] = args['jobsplit'][0]
                for sn_ind, sn_file in tqdm(enumerate(sn_list), total=len(sn_list)):
                    if (sn_ind + 1 - args['jobid']) % args['njobtot'] != 0:
                        continue
                    meta, lcdata = sncosmo.read_snana_ascii(os.path.join(data_dir, sn_file), default_tablename='OBS')
                    data = lcdata['OBS'].to_pandas()
                    peak_mjd = meta['PEAKMJD']
                    sn_name = meta['SNID']
                    if isinstance(sn_name, bytes):
                        sn_name = sn_name.decode('utf-8')
                    sne.append(sn_name)
                    zhel = meta['REDSHIFT_HELIO']
                    zcmb = meta['REDSHIFT_FINAL']
                    zhel_err = meta.get('REDSHIFT_HELIO_ERR', 5e-4)  # Assume some low z error if not specified
                    zcmb_err = meta.get('REDSHIFT_FINAL_ERR', 5e-4)  # Assume some low z error if not specified
                    vpec, vpec_err = meta.get('VPEC', 0.), meta.get('VPEC_ERR', self.sigma_pec * 3e5)
                    zpec = np.sqrt((1 + vpec / c) / (1 - vpec / c)) - 1
                    zhd = (1 + zcmb) / (1 + zpec) - 1
                    # We deliberately don't include vpec error here, as BayeSN includes this elsewhere
                    data['t'] = (data.MJD - peak_mjd) / (1 + zhel)
                    # If filter not in map_dict, assume one-to-one mapping------
                    map_dict = args['map']
                    for f in data.BAND.unique():
                        if f not in map_dict.keys():
                            map_dict[f] = f
                    data['FLT'] = data.BAND.apply(lambda x: map_dict[x])

                    # Remove bands outside of filter coverage-------------------
                    for f in data.FLT.unique():
                        if zhel > (self.band_lim_dict[f][0] / self.l_knots[0] - 1) or zhel < (
                                self.band_lim_dict[f][1] / self.l_knots[-1] - 1):
                            data = data[~data.FLT.isin([f])]
                    # Record all used bands-------------------------------------
                    for f in data.FLT.unique():
                        if f not in used_bands:
                            used_bands.append(f)
                            try:
                                used_band_dict[self.band_dict[f]] = len(used_bands) - 1
                            except KeyError:
                                raise KeyError(
                                    f'Filter {f} not present in BayeSN, check your filter mapping')
                    # ----------------------------------------------------------
                    data['band_indices'] = data.FLT.apply(lambda x: used_band_dict[self.band_dict[x]])
                    data['zp'] = data.FLT.apply(lambda x: self.zp_dict[x])
                    data['MAG'] = 27.5 - 2.5 * np.log10(data['FLUXCAL'])
                    data['MAGERR'] = np.abs((2.5 / np.log(10)) * data['FLUXCALERR'] / data['FLUXCAL'])
                    data['flux'] = data['FLUXCAL']  # np.power(10, -0.4 * (data['MAG'] - data['zp']))
                    data['flux_err'] = data['FLUXCALERR']  # (np.log(10) / 2.5) * data['flux'] * data['MAGERR']
                    data['redshift'] = zhel
                    data['redshift_error'] = zhel_err
                    data['MWEBV'] = meta.get('MWEBV', 0.)
                    data['mass'] = meta.get('HOSTGAL_LOGMASS', -9.)
                    data['dist_mod'] = self.cosmo.distmod(zhd)
                    data['mask'] = 1
                    lc = data[
                        ['t', 'flux', 'flux_err', 'MAG', 'MAGERR', 'mass', 'band_indices', 'redshift', 'redshift_error',
                         'dist_mod', 'MWEBV', 'mask']]
                    lc = lc.dropna(subset=['flux', 'flux_err'])
                    lc = lc[(lc['t'] > self.tau_knots.min()) & (lc['t'] < self.tau_knots.max())]
                    t_ranges.append((lc['t'].min(), lc['t'].max()))
                    n_obs.append(lc.shape[0])
                    all_lcs.append(lc)
                    # Set up FITRES table data
                    # (currently just uses second table, should improve for cases where there are multiple lc files)
                    sn_type.append(meta.get('TYPE', 0))
                    field.append(meta.get('FIELD', 'VOID'))
                    z_hels.append(zhel)
                    z_hel_errs.append(meta.get('REDSHIFT_HELIO_ERR', zhel_err))
                    z_hds.append(meta['REDSHIFT_FINAL'])
                    z_hd_errs.append(meta.get('REDSHIFT_FINAL_ERR', zcmb_err))
                    vpecs.append(vpec)
                    vpec_errs.append(vpec_err)
                    mwebvs.append(meta.get('MWEBV', 0.))
                    host_logmasses.append(meta.get('HOSTGAL_LOGMASS', -9.))
                    host_logmass_errs.append(meta.get('HOSTGAL_LOGMASS_ERR', -9.))
                    if self.sim:
                        sim_gentypes.append(meta['SIM_GENTYPE'])
                        sim_template_ids.append(meta['SIM_TEMPLATE_INDEX'])
                        sim_libids.append(meta['SIM_LIBID'])
                        sim_zcmbs.append(meta['SIM_REDSHIFT_CMB'])
                        sim_vpecs.append(meta['SIM_VPEC'])
                        sim_dlmags.append(meta['SIM_DLMU'])
                        sim_pkmjds.append(meta['SIM_PEAKMJD'])
                        sim_thetas.append(meta['SIM_THETA'])
                        sim_AVs.append(meta['SIM_AV'])
                        sim_RVs.append(meta['SIM_RV'])
                    snrmax1 = np.max(lc.flux / lc.flux_err)
                    lc_snr2 = lc[lc.band_indices != lc[(lc.flux / lc.flux_err) == snrmax1].band_indices.values[0]]
                    if lc_snr2.shape[0] == 0:
                        snrmax2 = -99
                        snrmax3 = -99
                    else:
                        snrmax2 = np.max(lc_snr2.flux / lc_snr2.flux_err)
                        lc_snr3 = lc_snr2[lc_snr2.band_indices !=
                                      lc_snr2[(lc_snr2.flux / lc_snr2.flux_err) == snrmax2].band_indices.values[0]]
                        if lc_snr3.shape[0] == 0:
                            snrmax3 = -99
                        else:
                            snrmax3 = np.max(lc_snr3.flux / lc_snr3.flux_err)
                    snrmax1s.append(snrmax1)
                    snrmax2s.append(snrmax2)
                    snrmax3s.append(snrmax3)
                self.survey = meta.get('SURVEY', 'NULL')
                self.survey_id = survey_dict.get(self.survey, 0)
            N_sn = len(all_lcs)
            N_obs = np.max(n_obs)
            N_col = lc.shape[1]
            all_data = np.zeros((N_sn, N_obs, N_col))
            print('Saving light curves to standard grid...')
            for i in tqdm(range(len(all_lcs))):
                lc = all_lcs[i]
                all_data[i, :lc.shape[0], :] = lc.values
                all_data[i, lc.shape[0]:, 2] = 1 / jnp.sqrt(2 * np.pi)
            all_data = all_data.T
            t = all_data[0, ...]
            keep_shape = t.shape
            t = t.flatten(order='F')
            J_t = self.J_t_map(t, self.tau_knots, self.KD_t).reshape((*keep_shape, self.tau_knots.shape[0]),
                                                                     order='F').transpose(1, 2, 0)
            flux_data = all_data[[0, 1, 2, 5, 6, 7, 8, 9, 10, 11], ...]
            mag_data = all_data[[0, 3, 4, 5, 6, 7, 8, 9, 10, 11], ...]
            # Mask out negative fluxes, only for mag data--------------------------
            for i in range(len(all_lcs)):
                mag_data[:2, (flux_data[1, ...] <= 0)] = 0  # Mask out photometry
                mag_data[4, (flux_data[1, ...] <= 0)] = 0  # Mask out band
                mag_data[-1, (flux_data[1, ...] <= 0)] = 0  # Set mask row
                mag_data[2, (flux_data[1, ...] <= 0)] = 1 / jnp.sqrt(2 * np.pi)
            # ---------------------------------------------------------------------
            if 'training' in args['mode'].lower():
                self.data = device_put(mag_data)
            else:
                self.data = device_put(flux_data)
            self.sn_list = sne
            self.J_t = device_put(J_t)
            self.used_band_inds = jnp.array([self.band_dict[f] for f in used_bands])
            self.used_band_dict = used_band_dict
            self.zps = self.zps[self.used_band_inds]
            self.offsets = self.offsets[self.used_band_inds]
            self.band_weights = self._calculate_band_weights(self.data[-5, 0, :], self.data[-2, 0, :])
            self.peak_mjds = np.array(peak_mjds)
            # Prep FITRES table
            varlist = ["SN:"] * len(sne)
            idsurvey = [self.survey_id] * len(sne)
            snrmax1s, snrmax2s, snrmax3s = np.array(snrmax1s), np.array(snrmax2s), np.array(snrmax3s)
            if self.sim:
                table = QTable([varlist, sne, idsurvey, sn_type, field, z_hels, z_hel_errs, z_hds, z_hd_errs,
                                vpecs, vpec_errs, mwebvs, host_logmasses, host_logmass_errs, snrmax1s, snrmax2s,
                                snrmax3s, sim_gentypes, sim_template_ids, sim_libids, sim_zcmbs, sim_vpecs, sim_dlmags,
                                sim_pkmjds, sim_thetas, sim_AVs, sim_RVs],
                               names=['VARNAMES:', 'CID', 'IDSURVEY', 'TYPE', 'FIELD', 'zHEL', 'zHELERR',
                                      'zHD', 'zHDERR', 'VPEC', 'VPECERR', 'MWEBV', 'HOST_LOGMASS', 'HOST_LOGMASS_ERR',
                                      'SNRMAX1', 'SNRMAX2', 'SNRMAX3', 'SIM_GENTYPE', 'SIM_TEMPLATE_INDEX',
                                      'SIM_LIBID', 'SIM_ZCMB', 'SIM_VPEC', 'SIM_DLMAG', 'SIM_PEAKMJD',
                                      'SIM_THETA', 'SIM_AV', 'SIM_RV'])
            else:
                table = QTable([varlist, sne, idsurvey, sn_type, field, z_hels, z_hel_errs, z_hds, z_hd_errs,
                                vpecs, vpec_errs, mwebvs, host_logmasses, host_logmass_errs, snrmax1s, snrmax2s, snrmax3s],
                               names=['VARNAMES:', 'CID', 'IDSURVEY', 'TYPE', 'FIELD', 'zHEL', 'zHELERR',
                                      'zHD', 'zHDERR', 'VPEC', 'VPECERR', 'MWEBV', 'HOST_LOGMASS', 'HOST_LOGMASS_ERR',
                                      'SNRMAX1', 'SNRMAX2', 'SNRMAX3'])
            self.fitres_table = table
        else:
            table_path = os.path.join(args['data_root'], args['data_table'])
            sn_list = pd.read_csv(table_path, comment='#', delim_whitespace=True)
            n_obs = []

            all_lcs = []
            t_ranges = []
            # For FITRES table
            idsurvey, sn_type, field, cutflag_snana, z_hels, z_hel_errs, z_hds, z_hd_errs = [], [], [], [], [], [], [], []
            snrmax1s, snrmax2s, snrmax3s = [], [], []
            vpecs, vpec_errs, mwebvs, host_logmasses, host_logmass_errs = [], [], [], [], []
            # --------
            used_bands, used_band_dict = ['NULL_BAND'], {0: 0}
            print('Reading light curves...')
            for i in tqdm(range(sn_list.shape[0])):
                row = sn_list.iloc[i]
                sn_files = row.files.split(',')
                sn_lc = None
                sn = row.SNID
                data_root = args['data_root']
                for file in sn_files:
                    meta, lcdata = sncosmo.read_snana_ascii(os.path.join(data_root, file), default_tablename='OBS')
                    data = lcdata['OBS'].to_pandas()
                    if 'SEARCH_PEAKMJD' in sn_list.columns:
                        peak_mjd = row.SEARCH_PEAKMJD
                    else:
                        peak_mjd = meta['SEARCH_PEAKMJD']
                    if 'BAND' in data.columns:  # This column can have different names which can be confusing, let's
                                                # just rename it so it's always the same
                        data = data.rename(columns={'BAND': 'FLT'})
                    data = data[~data.FLT.isin(args['drop_bands'])]  # Skip certain bands
                    zhel = meta['REDSHIFT_HELIO']
                    data['t'] = (data.MJD - peak_mjd) / (1 + zhel)
                    # If filter not in map_dict, assume one-to-one mapping------
                    map_dict = args['map']
                    for f in data.FLT.unique():
                        if f not in map_dict.keys():
                            map_dict[f] = f
                    data['FLT'] = data.FLT.apply(lambda x: map_dict[x])
                    # Remove bands outside of filter coverage-------------------
                    for f in data.FLT.unique():
                        if zhel > (self.band_lim_dict[f][0] / self.l_knots[0] - 1) or zhel < (
                                self.band_lim_dict[f][1] / self.l_knots[-1] - 1):
                            data = data[~data.FLT.isin([f])]
                    # Record all used bands-------------------------------------
                    for f in data.FLT.unique():
                        if f not in used_bands:
                            used_bands.append(f)
                            try:
                                used_band_dict[self.band_dict[f]] = len(used_bands) - 1
                            except KeyError:
                                raise KeyError(
                                    f'Filter {f} not present in BayeSN, check your filter mapping')
                    # ----------------------------------------------------------
                    data['band_indices'] = data.FLT.apply(lambda x: used_band_dict[self.band_dict[x]])
                    data['zp'] = data.FLT.apply(lambda x: self.zp_dict[x])
                    data['MAG'] = 27.5 - 2.5 * np.log10(data['FLUXCAL'])
                    data['MAGERR'] = (2.5 / np.log(10)) * data['FLUXCALERR'] / data['FLUXCAL']
                    data['flux'] = data['FLUXCAL']
                    data['flux_err'] = data['FLUXCALERR']
                    data['redshift'] = zhel
                    data['redshift_error'] = row.REDSHIFT_CMB_ERR
                    data['MWEBV'] = meta.get('MWEBV', 0.)
                    data['mass'] = meta.get('HOSTGAL_LOGMASS', -9.)
                    data['dist_mod'] = self.cosmo.distmod(row.REDSHIFT_CMB)
                    data['mask'] = 1
                    lc = data[
                        ['t', 'flux', 'flux_err', 'MAG', 'MAGERR', 'mass', 'band_indices', 'redshift', 'redshift_error',
                         'dist_mod', 'MWEBV', 'mask']]
                    lc = lc.dropna(subset=['flux', 'flux_err'])
                    lc = lc[(lc['t'] > self.tau_knots.min()) & (lc['t'] < self.tau_knots.max())]
                    if sn_lc is None:
                        sn_lc = lc.copy()
                    else:
                        sn_lc = pd.concat([sn_lc, lc])
                t_ranges.append((lc['t'].min(), lc['t'].max()))
                n_obs.append(lc.shape[0])
                all_lcs.append(sn_lc)
                # Set up FITRES table data
                # (currently just uses second table, should improve for cases where there are multiple lc files)
                idsurvey.append(meta.get('IDSURVEY', 'NULL'))
                sn_type.append(meta.get('TYPE', 0))
                field.append(meta.get('FIELD', 'NULL'))
                cutflag_snana.append(meta.get('CUTFLAG_SNANA', 'NULL'))
                z_hels.append(zhel)
                z_hel_errs.append(meta.get('REDSHIFT_HELIO_ERR', row.REDSHIFT_CMB_ERR))
                z_hds.append(row.REDSHIFT_CMB)
                z_hd_errs.append(row.REDSHIFT_CMB_ERR)
                vpecs.append(meta.get('VPEC', 0.))
                vpec_errs.append(meta.get('VPEC_ERR', self.sigma_pec))
                mwebvs.append(meta.get('MWEBV', 0.))
                host_logmasses.append(meta.get('HOSTGAL_LOGMASS', -9.))
                host_logmass_errs.append(meta.get('HOSTGAL_LOGMASS_ERR', -9.))
                snrmax1 = np.max(lc.flux / lc.flux_err)
                lc_snr2 = lc[lc.band_indices != lc[(lc.flux / lc.flux_err) == snrmax1].band_indices.values[0]]
                if lc_snr2.shape[0] == 0:
                    snrmax2 = -99
                    snrmax3 = -99
                else:
                    snrmax2 = np.max(lc_snr2.flux / lc_snr2.flux_err)
                    lc_snr3 = lc_snr2[lc_snr2.band_indices !=
                                      lc_snr2[(lc_snr2.flux / lc_snr2.flux_err) == snrmax2].band_indices.values[0]]
                    if lc_snr3.shape[0] == 0:
                        snrmax3 = -99
                    else:
                        snrmax3 = np.max(lc_snr3.flux / lc_snr3.flux_err)
                snrmax1s.append(snrmax1)
                snrmax2s.append(snrmax2)
                snrmax3s.append(snrmax3)
            N_sn = sn_list.shape[0]
            N_obs = np.max(n_obs)
            N_col = lc.shape[1]
            all_data = np.zeros((N_sn, N_obs, N_col))
            print('Saving light curves to standard grid...')
            for i in tqdm(range(len(all_lcs))):
                lc = all_lcs[i]
                all_data[i, :lc.shape[0], :] = lc.values
                all_data[i, lc.shape[0]:, 2] = 1 / jnp.sqrt(2 * np.pi)
                # all_data[i, lc.shape[0]:, 3] = 10  # Arbitrarily set all masked points to H-band
            all_data = all_data.T
            t = all_data[0, ...]
            keep_shape = t.shape
            t = t.flatten(order='F')
            J_t = self.J_t_map(t, self.tau_knots, self.KD_t).reshape((*keep_shape, self.tau_knots.shape[0]),
                                                                     order='F').transpose(1, 2, 0)
            flux_data = all_data[[0, 1, 2, 5, 6, 7, 8, 9, 10, 11], ...]
            mag_data = all_data[[0, 3, 4, 5, 6, 7, 8, 9, 10, 11], ...]
            # Mask out negative fluxes, only for mag data--------------------------
            for i in range(len(all_lcs)):
                mag_data[:2, (flux_data[1, ...] <= 0)] = 0  # Mask out photometry
                mag_data[4, (flux_data[1, ...] <= 0)] = 0  # Mask out band
                mag_data[-1, (flux_data[1, ...] <= 0)] = 0  # Set mask row
                mag_data[2, (flux_data[1, ...] <= 0)] = 1 / jnp.sqrt(2 * np.pi)
            # ---------------------------------------------------------------------
            sne = sn_list['SNID'].values
            self.sn_list = sne
            if 'training' in args['mode'].lower():
                self.data = device_put(mag_data)
            else:
                self.data = device_put(flux_data)
            self.J_t = device_put(J_t)
            self.used_band_inds = jnp.array([self.band_dict[f] for f in used_bands])
            self.zps = self.zps[self.used_band_inds]
            self.offsets = self.offsets[self.used_band_inds]
            self.band_weights = self._calculate_band_weights(self.data[-5, 0, :], self.data[-2, 0, :])

            # Prep FITRES table
            varlist = ["SN:"] * len(sne)
            snrmax1s, snrmax2s, snrmax3s = np.array(snrmax1s), np.array(snrmax2s), np.array(snrmax3s)
            snrmax1s, snrmax2s, snrmax3s = np.around(snrmax1s, 2), np.around(snrmax2s, 2), np.around(snrmax3s, 2)
            table = QTable([varlist, sne, idsurvey, sn_type, field, z_hels, z_hel_errs, z_hds, z_hd_errs,
                            vpecs, vpec_errs, mwebvs, host_logmasses, host_logmass_errs, snrmax1s, snrmax2s, snrmax3s],
                           names=['VARLIST:', 'CID', 'IDSURVEY', 'TYPE', 'FIELD', 'zHEL', 'zHELERR', 'zHD',
                                  'zHDERR', 'VPEC', 'VPECERR', 'MWEBV', 'HOST_LOGMASS', 'HOST_LOGMASS_ERR', 'SNRMAX1',
                                  'SNRMAX2', 'SNRMAX3'])
            self.fitres_table = table

    def simulate_spectrum(self, t, N, dl=10, z=0, mu=0, ebv_mw=0, RV=None, logM=None, del_M=None, AV=None, theta=None,
                          eps=None):
        """
        Simulates spectra for given parameter values in the observer-frame. If parameter values are not set, model
        priors will be sampled.

        Parameters
        ----------
        t: array-like
            Set of t values to simulate spectra at
        N: int
            Number of separate objects to simulate spectra for
        dl: float, optional
            Wavelength spacing for simulated spectra in rest-frame. Default is 10 AA
        z: float or array-like, optional
            Redshift to simulate spectra at, affecting observer-frame wavelengths and reducing spectra by factor of
            (1+z). Defaults to 0. If passing an array-like object, there must be a corresponding value for each of the N
            simulated objects. If a float is passed, the same redshift will be used for all objects.
        mu: float, array-like or str, optional
            Distance modulus to simulate spectra at. Defaults to 0. If passing an array-like object, there must be a
            corresponding value for each of the N simulated objects. If a float is passed, the same value will be used
            for all objects. If set to 'z', distance moduli corresponding to the redshift values passed in the default
            model cosmology will be used.
        ebv_mw: float or array-like, optional
            Milky Way E(B-V) values for simulated spectra. Defaults to 0. If passing an array-like object, there must be
            a corresponding value for each of the N simulated objects. If a float is passed, the same value will be used
            for all objects.
        RV: float or array-like, optional
            RV values for host extinction curves for simulated spectra. If passing an array-like object, there must be a
            corresponding value for each of the N simulated objects. If a float is passed, the same value will be used
            for all objects. Defaults to None, in which case the global RV value for the BayeSN model loaded when
            initialising SEDmodel will be used.
        logM: float or array-like, optional
            Currently unused, will be implemented when split models are included
        del_M: float or array-like, optional
            Grey offset del_M value to be used for each SN. If passing an array-like object, there must be a
            corresponding value for each of the N simulated objects. If a float is passed, the same value will be used
            for all objects. Defaults to None, in which case the prior distribution will be sampled for each object.
        AV: float or array-like, optional
            Host extinction RV value to be used for each SN. If passing an array-like object, there must be a
            corresponding value for each of the N simulated objects. If a float is passed, the same value will be used
            for all objects. Defaults to None, in which case the prior distribution will be sampled for each object.
        theta: float or array-like, optional
            Theta value to be used for each SN. If passing an array-like object, there must be a
            corresponding value for each of the N simulated objects. If a float is passed, the same value will be used
            for all objects. Defaults to None, in which case the prior distribution will be sampled for each object.
        eps: array-like or int, optional
            Epsilon values to be used for each SN. If passing a 2d array, this must be of shape (l_knots, tau_knots)
            and will be used for each SN generated. If passing a 3d array, this must be of shape (N, l_knots, tau_knots)
            and provide an epsilon value for each generated SN. You can also pass 0, in which case an array of zeros of
            shape (N, l_knots, tau_knots) will be used and epsilon is effectively turned off. Defaults to None, in which
            case the prior distribution will be sampled for each object.

        Returns
        -------

        l_o: array-like
            Array of observer-frame wavelength values
        spectra: array-like
            Array of simulated spectra
        param_dict: dict
            Dictionary of corresponding parameter values for each simulated object

        """
        if del_M is None:
            del_M = self.sample_del_M(N)
        else:
            del_M = np.array(del_M)
            if len(del_M.shape) == 0:
                del_M = del_M.repeat(N)
            elif del_M.shape[0] != N:
                raise ValueError('If not providing a scalar del_M value, array must be of same length as the number of '
                                 'objects to simulate, N')
        if AV is None:
            AV = self.sample_AV(N)
        else:
            AV = np.array(AV)
            if len(AV.shape) == 0:
                AV = AV.repeat(N)
            elif AV.shape[0] != N:
                raise ValueError('If not providing a scalar AV value, array must be of same length as the number of '
                                 'objects to simulate, N')
        if theta is None:
            theta = self.sample_theta(N)
        else:
            theta = np.array(theta)
            if len(theta.shape) == 0:
                theta = theta.repeat(N)
            elif theta.shape[0] != N:
                raise ValueError('If not providing a scalar theta value, array must be of same length as the number of '
                                 'objects to simulate, N')
        if eps is None:
            eps = self.sample_epsilon(N)
        else:
            eps = np.array(eps)
            if len(eps.shape) == 0:
                if eps == 0:
                    eps = np.zeros((N, self.l_knots.shape[0], self.tau_knots.shape[0]))
                else:
                    raise ValueError(
                        'For epsilon, please pass an array-like object of shape (N, l_knots, tau_knots). The only scalar '
                        'value accepted is 0, which will effectively remove the effect of epsilon')
            elif len(eps.shape) == 2 and eps.shape[0] == self.l_knots.shape[0] and eps.shape[1] == self.tau_knots.shape[
                0]:
                eps = eps[None, ...].repeat(N, axis=0)
            elif len(eps.shape) != 3 or eps.shape[0] != N or eps.shape[1] != self.l_knots.shape[0] or eps.shape[2] != \
                    self.tau_knots.shape[0]:
                raise ValueError('For epsilon, please pass an array-like object of shape (N, l_knots, tau_knots)')
        ebv_mw = np.array(ebv_mw)
        if len(ebv_mw.shape) == 0:
            ebv_mw = ebv_mw.repeat(N)
        elif ebv_mw.shape[0] != N:
            raise ValueError(
                'For ebv_mw, either pass a single scalar value or an array of values for each of the N simulated objects')
        if RV is None:
            RV = self.RV
        RV = np.array(RV)
        if len(RV.shape) == 0:
            RV = RV.repeat(N)
        elif RV.shape[0] != N:
            raise ValueError(
                'For RV, either pass a single scalar value or an array of values for each of the N simulated objects')
        z = np.array(z)
        if len(z.shape) == 0:
            z = z.repeat(N)
        elif z.shape[0] != N:
            raise ValueError(
                'For z, either pass a single scalar value or an array of values for each of the N simulated objects')
        mu = np.array(mu)
        if len(mu.shape) == 0:
            mu = mu.repeat(N)
        elif mu.shape[0] != N:
            raise ValueError(
                'For mu, either pass a single scalar value or an array of values for each of the N simulated objects')
        param_dict = {
            'del_M': del_M,
            'AV': AV,
            'theta': theta,
            'eps': eps,
            'z': z,
            'mu': mu,
            'ebv_mw': ebv_mw,
            'RV': RV
        }
        l_r = np.arange(min(self.l_knots), max(self.l_knots) + dl, dl, dtype=float)
        l_r = l_r[l_r <= max(self.l_knots)]
        l_o = l_r[None, ...].repeat(N, axis=0) * (1 + z[:, None])

        self.model_wave = l_r
        KD_l = invKD_irr(self.l_knots)
        self.J_l_T = device_put(spline_coeffs_irr(self.model_wave, self.l_knots, KD_l))
        KD_x = invKD_irr(self.xk)
        self.M_fitz_block = device_put(spline_coeffs_irr(1e4 / self.model_wave, self.xk, KD_x))
        self._load_hsiao_template()

        t = jnp.array(t)
        t = jnp.repeat(t[..., None], N, axis=1)
        hsiao_interp = jnp.array([19 + jnp.floor(t), 19 + jnp.ceil(t), jnp.remainder(t, 1)])
        keep_shape = t.shape
        t = t.flatten(order='F')
        map = jax.vmap(self.spline_coeffs_irr_step, in_axes=(0, None, None))
        J_t = map(t, self.tau_knots, self.KD_t).reshape((*keep_shape, self.tau_knots.shape[0]), order='F').transpose(1,2,0)
        spectra = self.get_spectra(theta, AV, self.W0, self.W1, eps, RV, J_t, hsiao_interp)

        # Host extinction
        host_ext = np.zeros((N, l_r.shape[0], 1))
        for i in range(N):
            host_ext[i, :, 0] = extinction.fitzpatrick99(l_r, AV[i], RV[i])

        # MW extinction
        mw_ext = np.zeros((N, l_o.shape[1], 1))
        for i in range(N):
            mw_ext[i, :, 0] = extinction.fitzpatrick99(l_o[i, ...], 3.1 * ebv_mw[i], 3.1)

        return l_o, spectra, param_dict

    def simulate_light_curve(self, t, N, bands, yerr=0, err_type='mag', z=0, zerr=1e-4, mu=0, ebv_mw=0, RV=None,
                             logM=None, tmax=0, del_M=None, AV=None, theta=None, eps=None, mag=True, write_to_files=False,
                             output_dir=None):
        """
        Simulates light curves from the BayeSN model in either mag or flux space. and saves them to SNANA-format text
        files if requested

        Parameters
        ----------
        t: array-like
            Set of t values to simulate spectra at. If len(t) == len(bands), will assume that the t values
            correspond to the bands. Otherwise, will simulate photometry at each value of t for each band.
        N: int
            Number of separate objects to simulate spectra for
        bands: array-like
            List of bands in which to simulate photometry. If len(t) == len(bands), will assume that the t values
            correspond to the bands. Otherwise, will simulate photometry at each value of t for each band.
        yerr: float or array-like, optional
            Uncertainties for each data point, simulated light curves will be randomised assuming a Gaussian uncertainty
            around the true values. Can be either a float, meaning that the same value will be used for each data point,
            a 1d array of length equal to each light curve, meaning that these values will be used for each simulated
            light curve, or a 2d array of shape (N, light curve length) allowing you to specify each individual error.
            Defaults to 0, meaning that exact model photometry will be returned.
        err_type: str
            Specifies which type of error you are passing, either 'mag' or 'flux'. Defaults to 'mag', meaning that this
            is in mag units. If you want to simulate fluxes and pass a mag error, it will be converted to a flux error.
        z: float or array-like, optional
            Redshift to simulate spectra at, affecting observer-frame wavelengths and reducing spectra by factor of
            (1+z). Defaults to 0. If passing an array-like object, there must be a corresponding value for each of the N
            simulated objects. If a float is passed, the same redshift will be used for all objects.
        zerr: float, optional
            Error on spectroscopic redshifts, only needed when saving to SNANA-format light curve files
        mu: float, array-like or str, optional
            Distance modulus to simulate spectra at. Defaults to 0. If passing an array-like object, there must be a
            corresponding value for each of the N simulated objects. If a float is passed, the same value will be used
            for all objects. If set to 'z', distance moduli corresponding to the redshift values passed in the default
            model cosmology will be used. Technically these are heliocentric redshifts rather than Hubble diagram
            redshifts so won't be perfect, but can be useful sometimes.
        ebv_mw: float or array-like, optional
            Milky Way E(B-V) values for simulated spectra. Defaults to 0. If passing an array-like object, there must be
            a corresponding value for each of the N simulated objects. If a float is passed, the same value will be used
            for all objects.
        RV: float or array-like, optional
            RV values for host extinction curves for simulated spectra. If passing an array-like object, there must be a
            corresponding value for each of the N simulated objects. If a float is passed, the same value will be used
            for all objects. Defaults to None, in which case the global RV value for the BayeSN model loaded when
            initialising SEDmodel will be used.
        logM: float or array-like, optional
            Currently unused, will be implemented when split models are included
        tmax: float or array-like, optional
            Time of maximum in rest-frame days, useful for plotting light curve fits with free tmax. Defaults to 0, i.e.
            the simulated time of maximum will be at 0 days. If a float is passed, the same value will be used
            for all objects.
        del_M: float or array-like, optional
            Grey offset del_M value to be used for each SN. If passing an array-like object, there must be a
            corresponding value for each of the N simulated objects. If a float is passed, the same value will be used
            for all objects. Defaults to None, in which case the prior distribution will be sampled for each object.
        AV: float or array-like, optional
            Host extinction RV value to be used for each SN. If passing an array-like object, there must be a
            corresponding value for each of the N simulated objects. If a float is passed, the same value will be used
            for all objects. Defaults to None, in which case the prior distribution will be sampled for each object.
        theta: float or array-like, optional
            Theta value to be used for each SN. If passing an array-like object, there must be a
            corresponding value for each of the N simulated objects. If a float is passed, the same value will be used
            for all objects. Defaults to None, in which case the prior distribution will be sampled for each object.
        eps: array-like or int, optional
            Epsilon values to be used for each SN. If passing a 2d array, this must be of shape (l_knots, tau_knots)
            and will be used for each SN generated. If passing a 3d array, this must be of shape (N, l_knots, tau_knots)
            and provide an epsilon value for each generated SN. You can also pass 0, in which case an array of zeros of
            shape (N, l_knots, tau_knots) will be used and epsilon is effectively turned off. Defaults to None, in which
            case the prior distribution will be sampled for each object.
        mag: Bool, optional
            Determines whether returned values are mags or fluxes
        write_to_files: Bool, optional
            Determines whether to save simulated light curves to SNANA-format light curve files, defaults to False
        output_dir: str, optional
            Path to output directory to save simulated SNANA-format files, onl required if write_to_files=True

        Returns
        -------
        data: array-like
            Array containing simulated flux or mag values
        yerr: array-like
            Aray containing corresponding errors for each data point
        param_dict: dict
            Dictionary of corresponding parameter values for each simulated object

        """
        if del_M is None:
            del_M = self.sample_del_M(N)
        else:
            del_M = np.array(del_M)
            if len(del_M.shape) == 0:
                del_M = del_M.repeat(N)
            elif del_M.shape[0] != N:
                raise ValueError('If not providing a scalar del_M value, array must be of same length as the number of '
                                 'objects to simulate, N')
        if AV is None:
            AV = self.sample_AV(N)
        else:
            AV = np.array(AV)
            if len(AV.shape) == 0:
                AV = AV.repeat(N)
            elif AV.shape[0] != N:
                raise ValueError('If not providing a scalar AV value, array must be of same length as the number of '
                                 'objects to simulate, N')
        if theta is None:
            theta = self.sample_theta(N)
        else:
            theta = np.array(theta)
            if len(theta.shape) == 0:
                theta = theta.repeat(N)
            elif theta.shape[0] != N:
                raise ValueError('If not providing a scalar theta value, array must be of same length as the number of '
                                 'objects to simulate, N')
        if eps is None:
            eps = self.sample_epsilon(N)
        elif len(np.array(eps).shape) == 0:
            eps = np.array(eps)
            if eps == 0:
                eps = np.zeros((N, self.l_knots.shape[0], self.tau_knots.shape[0]))
            else:
                raise ValueError(
                    'For epsilon, please pass an array-like object of shape (N, l_knots, tau_knots). The only scalar '
                    'value accepted is 0, which will effectively remove the effect of epsilon')
        elif len(eps.shape) != 3 or eps.shape[0] != N or eps.shape[1] != self.l_knots.shape[0] or eps.shape[2] != \
                self.tau_knots.shape[0]:
            raise ValueError('For epsilon, please pass an array-like object of shape (N, l_knots, tau_knots)')
        ebv_mw = np.array(ebv_mw)
        if len(ebv_mw.shape) == 0:
            ebv_mw = ebv_mw.repeat(N)
        elif ebv_mw.shape[0] != N:
            raise ValueError(
                'For ebv_mw, either pass a single scalar value or an array of values for each of the N simulated objects')
        tmax = np.array(tmax)
        if len(tmax.shape) == 0:
            tmax = tmax.repeat(N)
        elif tmax.shape[0] != N:
            raise ValueError('If not providing a scalar tmax value, array must be of same length as the number of '
                             'objects to simulate, N')
        if RV is None:
            RV = self.RV
        RV = np.array(RV)
        if len(RV.shape) == 0:
            RV = RV.repeat(N)
        elif RV.shape[0] != N:
            raise ValueError(
                'For RV, either pass a single scalar value or an array of values for each of the N simulated objects')
        z = np.array(z)
        if len(z.shape) == 0:
            z = z.repeat(N)
        elif z.shape[0] != N:
            raise ValueError(
                'For z, either pass a single scalar value or an array of values for each of the N simulated objects')
        if type(mu) == str and mu == 'z':
            mu = self.cosmo.distmod(z).value
        else:
            mu = np.array(mu)
            if len(mu.shape) == 0:
                mu = mu.repeat(N)
            elif mu.shape[0] != N:
                raise ValueError(
                    'For mu, either pass a single scalar value or an array of values for each of the N simulated objects')
        param_dict = {
            'del_M': del_M,
            'AV': AV,
            'theta': theta,
            'eps': eps,
            'z': z,
            'mu': mu,
            'ebv_mw': ebv_mw,
            'RV': RV
        }

        if t.shape[0] == np.array(bands).shape[0]:
            band_indices = np.array([self.band_dict[band] for band in bands])
            band_indices = band_indices[:, None].repeat(N, axis=1).astype(int)
        else:
            t = jnp.array(t)
            num_per_band = t.shape[0]
            num_bands = len(bands)
            band_indices = np.zeros(num_bands * num_per_band)
            t = t[:, None].repeat(num_bands, axis=1).flatten(order='F')
            for i, band in enumerate(bands):
                print(band, self.band_dict[band], self.used_band_dict[self.band_dict[band]])
                if band not in self.band_dict.keys():
                    raise ValueError(f'{band} is not present in filters yaml file')
                band_indices[i * num_per_band: (i + 1) * num_per_band] = self.band_dict[band]
            band_indices = band_indices[:, None].repeat(N, axis=1).astype(int)
        mask = np.ones_like(band_indices)
        band_weights = self._calculate_band_weights(z, ebv_mw)

        t = jnp.repeat(t[..., None], N, axis=1)
        t = t - tmax[None, :]
        hsiao_interp = jnp.array([19 + jnp.floor(t), 19 + jnp.ceil(t), jnp.remainder(t, 1)])
        keep_shape = t.shape
        t = t.flatten(order='F')
        map = jax.vmap(self.spline_coeffs_irr_step, in_axes=(0, None, None))
        J_t = map(t, self.tau_knots, self.KD_t).reshape((*keep_shape, self.tau_knots.shape[0]), order='F').transpose(1,
                                                                                                                     2,
                                                                                                                     0)
        t = t.reshape(keep_shape, order='F')
        if mag:
            data = self.get_mag_batch(self.M0, theta, AV, self.W0, self.W1, eps, mu + del_M, RV, band_indices, mask, J_t,
                                      hsiao_interp, band_weights)
        else:
            data = self.get_flux_batch(self.M0, theta, AV, self.W0, self.W1, eps, mu + del_M, RV, band_indices, mask, J_t,
                                       hsiao_interp, band_weights)
        # Apply error if specified
        yerr = jnp.array(yerr)
        if err_type == 'mag' and not mag:
            yerr = yerr * (np.log(10) / 2.5) * data
        if len(yerr.shape) == 0:  # Single error for all data points
            yerr = np.ones_like(data) * yerr
        elif len(yerr.shape) == 1:
            assert data.shape[0] == yerr.shape[0], f'If passing a 1d array, shape of yerr must match number of ' \
                                                   f'simulated data points per objects, {data.shape[0]}'
            yerr = np.repeat(yerr[..., None], N, axis=1)
        else:
            assert data.shape == yerr.shape, f'If passing a 2d array, shape of yerr must match generated data shape' \
                                             f' of {data.shape}'
        data = np.random.normal(data, yerr)

        if write_to_files and mag:
            if output_dir is None:
                raise ValueError('If writing to SNANA files, please provide an output directory')
            if not os.path.exists(output_dir):
                os.mkdir(output_dir)
            sn_names, sn_files = [], []
            for i in range(N):
                sn_name = f'{i}'
                sn_t, sn_mag, sn_mag_err, sn_z, sn_ebv_mw = t[:, i], data[:, i], yerr[:, i], z[i], ebv_mw[i]
                sn_t = sn_t * (1 + sn_z)
                sn_tmax = 0
                sn_flt = [self.inv_band_dict[f] for f in band_indices[:, i]]
                sn_file = write_snana_lcfile(output_dir, sn_name, sn_t, sn_flt, sn_mag, sn_mag_err, sn_tmax, sn_z, sn_z,
                                             zerr, sn_ebv_mw)
                sn_names.append(sn_name)
                sn_files.append(sn_file)
        elif write_to_files:
            raise ValueError('If writing to SNANA files, please generate mags')
        return data, yerr, param_dict

    def sample_del_M(self, N):
        """
        Samples grey offset del_M from model prior

        Parameters
        ----------
        N: int
            Number of objects to sample for

        Returns
        -------
        del_M: array-like
            Sampled del_M values

        """
        del_M = np.random.normal(0, self.sigma0, N)
        return del_M

    def sample_AV(self, N):
        """
        Samples AV from model prior

        Parameters
        ----------
        N: int
            Number of objects to sample for

        Returns
        -------
        AV: array-like
            Sampled AV values

        """
        AV = np.random.exponential(self.tauA, N)
        return AV

    def sample_theta(self, N):
        """
        Samples theta from model prior

        Parameters
        ----------
        N: int
            Number of objects to sample for

        Returns
        -------
        theta: array-like
            Sampled theta values

        """
        theta = np.random.normal(0, 1, N)
        return theta

    def sample_epsilon(self, N):
        """
        Samples epsilon from model prior

        Parameters
        ----------
        N: int
            Number of objects to sample for

        Returns
        -------
        eps_full: array-like
            Sampled epsilon values
        """
        N_knots_sig = (self.l_knots.shape[0] - 2) * self.tau_knots.shape[0]
        eps_mu = jnp.zeros(N_knots_sig)
        eps_tform = np.random.multivariate_normal(eps_mu, np.eye(N_knots_sig), N)
        eps_tform = eps_tform.T
        eps = np.matmul(self.L_Sigma, eps_tform)
        eps = np.reshape(eps, (N, self.l_knots.shape[0] - 2, self.tau_knots.shape[0]), order='F')
        eps_full = np.zeros((N, self.l_knots.shape[0], self.tau_knots.shape[0]))
        eps_full[:, 1:-1, :] = eps
        return eps_full

    def get_flux_from_chains(self, t, bands, chains, zs, ebv_mws, mag=True, num_samples=None):
        """
        Returns model photometry for posterior samples from BayeSN fits, which can be used to make light curve fit
        plots.

        Parameters
        ----------
        t: array-like
            Array of phases to evaluate model photometry at
        bands: array-like
            List of bandpasses to evaluate model photometry in. Photometry will be
        chain_path: str
            Path to file containing BayeSN fitting posterior samples you wish to obtain photometry for
        zs: array-like
            Array of heliocentric redshifts corresponding to the SNe you are obtaining model fit light curves for.
        ebv_mws: array-like
            Array containing Milky Way extincion values corresponding to the SNe you are obtaining model fit light
            curves for.
        mag: Bool, optional
            Boolean to specify whether you want magnitude or flux data. If True, magnitudes will be returned. If False,
            flux densities (f_lambda) will be returned. Default to True i.e. mag data.
        num_samples: int, optional
            An optional keyword argument to specify the number of posterior samples you wish to obtain photometry for.
            Might be useful in testing if you are looking at lots of SNe, as otherwise this function will take a while
            to generate e.g. photometry for 1000 posterior samples across 1000 SNe. Default to None, meaning that
            photometry will be calculated for all posterior samples in chains provided.

        Returns
        -------

        flux_grid: jax.numpy.array
            Array of shape (number of SNe, number of posterior samples, number of bands, number of phases to evaluate),
            containing photometry across all SNe, all posterior samples, all bands and at all phases requested.

        """
        if type(chains) == str:
            with open(chains, 'rb') as file:
                chains = pickle.load(file)

        N_sne = chains['theta'].shape[2]
        if num_samples is None:
            num_samples = chains['theta'].shape[0] * chains['theta'].shape[1]

        if isinstance(zs, float):
            zs = np.array([zs])
        if isinstance(ebv_mws, float):
            ebv_mws = np.array([ebv_mws])

        flux_grid = jnp.zeros((N_sne, num_samples, len(bands), len(t)))

        print('Getting best fit light curves from chains...')
        for i in tqdm(np.arange(N_sne)):
            theta = chains['theta'][..., i].flatten(order='F')
            AV = chains['AV'][..., i].flatten(order='F')
            tmax = chains['tmax'][..., i].flatten(order='F')
            if 'RV' in chains.keys():
                RV = chains['RV'][..., i].flatten(order='F')
            else:
                RV = None
            mu = chains['mu'][..., i].flatten(order='F')
            eps = chains['eps'][..., i]
            eps = eps.reshape((eps.shape[0] * eps.shape[1], eps.shape[2]), order='F')
            eps = eps.reshape((eps.shape[0], self.l_knots.shape[0] - 2, self.tau_knots.shape[0]), order='F')
            eps_full = jnp.zeros((eps.shape[0], self.l_knots.shape[0], self.tau_knots.shape[0]))
            eps = eps_full.at[:, 1:-1, :].set(eps)
            del_M = chains['delM'][..., i].flatten(order='F')

            theta, AV, mu, eps, del_M = theta[:num_samples], AV[:num_samples], mu[:num_samples], \
                                        eps[:num_samples, ...], del_M[:num_samples, ...]

            lc, lc_err, params = self.simulate_light_curve(t, num_samples, bands, theta=theta, AV=AV, mu=mu, tmax=tmax,
                                                           del_M=del_M, eps=eps, RV=RV, z=zs[i], write_to_files=False,
                                                           ebv_mw=ebv_mws[i], yerr=0, mag=mag)
            lc = lc.T
            lc = lc.reshape(num_samples, len(bands), len(t))
            flux_grid = flux_grid.at[i, ...].set(lc)

        return flux_grid<|MERGE_RESOLUTION|>--- conflicted
+++ resolved
@@ -16,7 +16,7 @@
 import numpyro.distributions as dist
 from numpyro.optim import Adam
 from numpyro.infer import SVI, Trace_ELBO
-from numpyro.infer.autoguide import AutoDelta, AutoMultivariateNormal, AutoDiagonalNormal, AutoLaplaceApproximation
+from numpyro.infer.autoguide import AutoDelta
 import h5py
 import sncosmo
 from .spline_utils import invKD_irr, spline_coeffs_irr
@@ -43,7 +43,6 @@
 import time
 from tqdm import tqdm
 from astropy.table import QTable
-from .zltn_utils import *
 
 yaml = YAML(typ='safe')
 yaml.default_flow_style = False
@@ -843,11 +842,8 @@
 
         with numpyro.plate('SNe', sample_size) as sn_index:
             theta = numpyro.sample(f'theta', dist.Normal(0, 1.0))
-            theta = theta * (1 - fix_theta) + theta_val * fix_theta
             AV = numpyro.sample(f'AV', dist.Exponential(1 / self.tauA))
-            AV = AV * (1 - fix_AV) + AV_val * fix_AV
             tmax = numpyro.sample('tmax', dist.Uniform(-10, 10))
-            tmax = tmax * (1 - fix_tmax)
             t = obs[0, ...] - tmax[None, sn_index]
             hsiao_interp = jnp.array([19 + jnp.floor(t), 19 + jnp.ceil(t), jnp.remainder(t, 1)])
             keep_shape = t.shape
@@ -955,15 +951,12 @@
 
         with numpyro.plate('SNe', sample_size) as sn_index:
             theta = numpyro.sample(f'theta', dist.Normal(0, 1.0))
-            theta = theta * (1 - fix_theta) + theta_val * fix_theta
             AV = numpyro.sample(f'AV', dist.Exponential(1 / self.tauA))
-            AV = AV * (1 - fix_AV) + AV_val * fix_AV
+            RV_tform = numpyro.sample('RV_tform', dist.Uniform(0, 1))
+            RV = numpyro.deterministic('Rv_LM',
+                                       self.mu_R + self.sigma_R * ndtri(phi_alpha_R + RV_tform * (1 - phi_alpha_R)))
+
             tmax = numpyro.sample('tmax', dist.Uniform(-10, 10))
-            tmax = tmax * (1 - fix_tmax)
-            RV_tform = numpyro.sample('RV_tform', dist.Uniform(0, 1))
-            RV = numpyro.deterministic('Rv',
-                                       self.mu_R + self.sigma_R * ndtri(phi_alpha_R + RV_tform * (1 - phi_alpha_R)))
-
             t = obs[0, ...] - tmax[None, sn_index]
             hsiao_interp = jnp.array([19 + jnp.floor(t), 19 + jnp.ceil(t), jnp.remainder(t, 1)])
             keep_shape = t.shape
@@ -992,59 +985,6 @@
                 numpyro.sample(f'obs', dist.Normal(flux, obs[2, :, sn_index].T),
                                obs=obs[1, :, sn_index].T)  # _{sn_index}
 
-    def fit_model_popRV_vi(self, obs, weights):
-        """
-        Numpyro model used for fitting latent SN properties with a truncated Gaussian prior on RV. Will fit for time of
-        maximum as well as theta, epsilon, AV, RV and distance modulus. This model is slightly modified for ZLTN VI.
-
-        Parameters
-        ----------
-        obs: array-like
-            Data to fit, from output of process_dataset
-        weights: array-like
-            Band-weights to calculate photometry
-
-        """
-        sample_size = obs.shape[-1]
-        N_knots_sig = (self.l_knots.shape[0] - 2) * self.tau_knots.shape[0]
-        phi_alpha_R = norm.cdf((self.trunc_val - self.mu_R) / self.sigma_R)
-
-        with numpyro.plate('SNe', sample_size) as sn_index:
-            AV = numpyro.sample(f'AV', My_Exponential(1 / self.tauA))
-            RV_tform = numpyro.sample('RV_tform', dist.Uniform(0, 1))
-            RV = numpyro.deterministic('Rv',
-                                       self.mu_R + self.sigma_R * ndtri(phi_alpha_R + RV_tform * (1 - phi_alpha_R)))
-            theta = numpyro.sample(f'theta', dist.Normal(0, 1.0))
-            tmax = numpyro.sample('tmax', dist.Uniform(-10, 10))
-
-            t = obs[0, ...] - tmax[None, sn_index]
-            hsiao_interp = jnp.array([19 + jnp.floor(t), 19 + jnp.ceil(t), jnp.remainder(t, 1)])
-            keep_shape = t.shape
-            t = t.flatten(order='F')
-            J_t = self.J_t_map(t, self.tau_knots, self.KD_t).reshape((*keep_shape, self.tau_knots.shape[0]),
-                                                                     order='F').transpose(1, 2, 0)
-            eps_mu = jnp.zeros(N_knots_sig)
-            eps_tform = numpyro.sample('eps_tform', dist.MultivariateNormal(eps_mu, jnp.eye(N_knots_sig)))
-            eps_tform = eps_tform.T
-            eps = numpyro.deterministic('eps', jnp.matmul(self.L_Sigma, eps_tform))
-            eps = eps.T
-            eps = jnp.reshape(eps, (sample_size, self.l_knots.shape[0] - 2, self.tau_knots.shape[0]), order='F')
-            eps_full = jnp.zeros((sample_size, self.l_knots.shape[0], self.tau_knots.shape[0]))
-            eps = eps_full.at[:, 1:-1, :].set(eps)
-            # eps = jnp.zeros((sample_size, self.l_knots.shape[0], self.tau_knots.shape[0]))
-            band_indices = obs[-6, :, sn_index].astype(int).T
-            muhat = obs[-3, 0, sn_index]
-            mask = obs[-1, :, sn_index].T.astype(bool)
-            muhat_err = 5
-            Ds_err = jnp.sqrt(muhat_err * muhat_err + self.sigma0 * self.sigma0)
-
-            Ds = numpyro.sample('Ds', dist.Normal(muhat, Ds_err))  # Ds_err
-            flux = self.get_flux_batch(self.M0, theta, AV, self.W0, self.W1, eps, Ds, RV, band_indices, mask,
-                                       J_t, hsiao_interp, weights)
-            with numpyro.handlers.mask(mask=mask):
-                numpyro.sample(f'obs', dist.Normal(flux, obs[2, :, sn_index].T),
-                               obs=obs[1, :, sn_index].T)
-
     def train_model_globalRV(self, obs, weights):
         """
         Numpyro model used for training to learn global parameters, assuming a single global RV
@@ -1833,7 +1773,6 @@
         args['num_chains'] = args.get('num_chains', 4)
         args['num_warmup'] = args.get('num_warmup', 500)
         args['num_samples'] = args.get('num_samples', 500)
-        args['fit_method'] = args.get('fit_method', 'mcmc')
         args['chain_method'] = args.get('chain_method', 'parallel')
         args['initialisation'] = args.get('initialisation', 'median')
         args['l_knots'] = args.get('l_knots', self.l_knots.tolist())
@@ -1862,11 +1801,6 @@
                     os.mkdir(args['outputdir'])
             except FileNotFoundError:
                 raise FileNotFoundError('Requested output directory does not exist and could not be created')
-
-        # Check fit method is valid
-        args['fit_method'] = args['fit_method'].lower()
-        if args['fit_method'].lower() not in ['vi', 'mcmc']:
-            raise ValueError(f'Requested fitting method {args["fit_method"]}, must be one of "mcmc" or "vi"')
 
         if 'training' in args['mode'].lower():
             self.l_knots = device_put(np.array(args['l_knots'], dtype=float))
@@ -1963,364 +1897,19 @@
             raise ValueError("Invalid mode, must select one of 'training_globalRV', 'training_popRV', 'fitting',"
                              "'dust', 'dust_split_mag', 'dust_split_sed' or 'dust_redshift'")
 
-        # self.data, self.band_weights = self.data[..., 1:2], self.band_weights[1:2, ...]
-
-        if args['mode'].lower() == 'fitting' and args['fit_method'] == 'mcmc':  # Use vmap to vectorise over individual fitting jobs
-            def fit_vmap_mcmc(data, weights):
-                """
-                Short function-in-a-function just to allow you to do a vectorised map over multiple objects on a single
-                device
-
-                Parameters
-                ----------
-                obs: array-like
-                    Data to fit, from output of process_dataset
-                weights: array-like
-                    Band-weights to calculate photometry
-
-                Returns
-                -------
-
-                sample_dict: dict
-                    Samples and other information from MCMC fit
-
-                """
-                rng_key = PRNGKey(0)
-                mcmc = MCMC(nuts_kernel, num_samples=args['num_samples'], num_warmup=args['num_warmup'],
-                            num_chains=args['num_chains'], chain_method=args['chain_method'], progress_bar=False)
-                mcmc.run(rng_key, data[..., None], weights[None, ...])
-                return {**mcmc.get_samples(group_by_chain=True), **mcmc.get_extra_fields(group_by_chain=True)}
-
-            start = timeit.default_timer()
-            map = jax.vmap(fit_vmap_mcmc, in_axes=(2, 0))
-            samples = map(self.data, self.band_weights)
-            expand_dim = False
-            for key, val in samples.items():
-                val = np.squeeze(val)
-                if len(val.shape) == 2:  # In case fitting only one object
-                    expand_dim = True
-                if expand_dim:
-                    val = val[None, ...]
-                if len(val.shape) == 4:
-                    samples[key] = val.transpose(1, 2, 0, 3)
-                else:
-                    samples[key] = val.transpose(1, 2, 0)
-            end = timeit.default_timer()
-        elif args['mode'].lower() == 'fitting' and args['fit_method'] == 'vi':
-            def fit_vmap_vi(data, weights):
-                """
-                Short function-in-a-function just to allow you to do a vectorised map over multiple objects on a single
-                device
-
-                Parameters
-                ----------
-                obs: array-like
-                    Data to fit, from output of process_dataset
-                weights: array-like
-                    Band-weights to calculate photometry
-
-                Returns
-                -------
-
-                sample_dict: dict
-                    Samples and other information from MCMC fit
-
-                """
-                optimizer = Adam(0.01)
-                model = self.fit_model_globalRV
-                sample_locs = ['AV', 'theta', 'tmax', 'eps_tform', 'Ds']
-                # First start with the Laplace Approximation
-                laplace_guide = AutoLaplaceApproximation(model, init_loc_fn=init_strategy)
-                svi = SVI(model, laplace_guide, optimizer, loss=Trace_ELBO(5))
-
-                svi_result = svi.run(PRNGKey(123), 15000, data[..., None], weights[None, ...], progress_bar=False)
-                params, losses = svi_result.params, svi_result.losses
-                laplace_median = laplace_guide.median(params)
-
-                # Now initialize the ZLTN guide on the Laplace Approximation median (just for AV, theta, and mu)
-                new_init_dict = {k: jnp.array([laplace_median[k][0]]) for k in sample_locs if k in laplace_median}
-                model = self.fit_model_globalRV_vi
-                zltn_guide = AutoMultiZLTNGuide(model, init_loc_fn=init_to_value(values=new_init_dict))
-
-                # svi_result = fit_zltn_vmap(model, zltn_guide, data[..., None], weights[None, ...])
-                svi = SVI(model, zltn_guide, Adam(0.005), Trace_ELBO(5))
-                svi_result = svi.run(PRNGKey(123), 10000, data[..., None], weights[None, ...], progress_bar=False)
-                params, losses = svi_result.params, svi_result.losses
-                predictive = Predictive(zltn_guide, params=params, num_samples=4 * args['num_samples'])
-                samples = predictive(PRNGKey(123), data=None)
-                # samples['losses'] = losses
-                return {**samples}
-
-            start = timeit.default_timer()
-            map = jax.vmap(fit_vmap_vi, in_axes=(2, 0))
-            samples = map(self.data, self.band_weights)
-            del samples['_auto_latent']
-            expand_dim = False
-            for key, val in samples.items():
-                val = np.squeeze(val)
-                if len(val.shape) == 1:  # In case fitting only one object
-                    expand_dim = True
-                if expand_dim:
-                    val = val[None, ...]
-                if len(val.shape) == 3:
-                    samples[key] = val.transpose(1, 2, 0)
-                else:
-                    samples[key] = val.transpose()
-                samples[key] = samples[key].reshape(4, args['num_samples'], *samples[key].shape[1:])
-            end = timeit.default_timer()
-        else:
-            mcmc = MCMC(nuts_kernel, num_samples=args['num_samples'], num_warmup=args['num_warmup'],
+        mcmc = MCMC(nuts_kernel, num_samples=args['num_samples'], num_warmup=args['num_warmup'],
                     num_chains=args['num_chains'],
                     chain_method=args['chain_method'])
-            rng = PRNGKey(0)
-            start = timeit.default_timer()
-
-            mcmc.run(rng, self.data, self.band_weights, extra_fields=('potential_energy',))
-            end = timeit.default_timer()
-            mcmc.print_summary()
-            samples = mcmc.get_samples(group_by_chain=True)
-        print(f'Total inference runtime: {end - start} seconds')
+        rng = PRNGKey(0)
+        start = timeit.default_timer()
+        # self.data, self.band_weights = self.data[..., 0:2], self.band_weights[0:2, ...]
+        # print(self.data.shape)
+        mcmc.run(rng, self.data, self.band_weights, extra_fields=('potential_energy',))
+        end = timeit.default_timer()
+        print(f'Total HMC runtime: {end - start} seconds')
+        mcmc.print_summary()
+        samples = mcmc.get_samples(group_by_chain=True)
         self.postprocess(samples, args)
-
-    def fit_from_file(self, path, filt_map={}, peak_mjd_key='SEARCH_PEAKMJD', print_summary=True, file_prefix=None,
-                      drop_bands=[], fix_tmax=False, fix_theta=False, fix_AV=False, RV=False, mu_R=False, sigma_R=False,
-                      mag=False):
-        """
-        Method to fit light curve contained in SNANA-format text file using BayeSN model
-
-        Parameters
-        ----------
-        path: str
-            Path to SNANA-format text file containing data to be fit
-        filt_map: dict, optional
-            Dictionary providing mapping between filter names in file and BayeSN filters. Defaults to empty dictionary
-        peak_mjd_key: str, optional
-            Key to be used for peak MJD in SNANA text file meta. Defaults to 'SEARCH_PEAKMJD'
-        print_summary: Boolean, optional
-            Specifies whether to print fit summary
-        file_prefix: str, optional
-            Prefix of name for output files containing summary table and MCMC samples. Default to None, in which case
-            output files will not be saved and only returned for use in script.
-        drop_bands: array-like, optional
-            List of bands to be ignored during fitting. Defaults to empty list
-        fix_tmax: Boolean, optional
-            If True, tmax will not be inferred and fiducial value in file meta will be fixed. Defaults to False.
-        fix_theta: float, optional
-            Value to fix theta at during fitting. Defaults to False, meaning that theta will be inferred during fitting
-            rather than fixed.
-        fix_AV: float, optional
-            Value to fix AV at during fitting. Defaults to False, meaning that AV will be inferred during fitting
-            rather than fixed.
-        RV: float, optional
-            Value to fix RV at during fitting. Defaults to False, meaning that default model RV treatment will be used.
-        mu_R: float, optional
-            Value of mean of RV distribution to be used during fitting. Defaults to False, meaning that default model
-            RV treatment will be used. If specified, sigma_R must also be specified.
-        sigma_R: float, optional
-            Value of standard deviation of RV distribution. Defaults to False, meaning that default model RV treatment
-            will be used.
-        mag: Boolean, optional
-            Specifies whether data is mag or flux. If True, data is assumed to be mag and is automatically converted to
-            flux before fitting.
-
-        Returns
-        -------
-
-        samples: dict
-            Dictionary containing parameter names as keys and MCMC samples as values
-        sn_props: tuple
-            Tuple containing SN redshift and MW E(B-V), which can be useful to have in memory when making plots
-
-        """
-        meta, lcdata = sncosmo.read_snana_ascii(path, default_tablename='OBS')
-        lcdata = lcdata['OBS'].to_pandas()
-
-        t = lcdata.MJD.values
-        flux = lcdata.FLUXCAL.values
-        flux_err = lcdata.FLUXCALERR.values
-        filters = lcdata.FLT.values
-        peak_mjd = meta[peak_mjd_key]
-        z = meta['REDSHIFT_HELIO']
-        ebv_mw = meta['MWEBV']
-
-        samples, sn_props = self.fit(t, flux, flux_err, filters, z, ebv_mw=ebv_mw, peak_mjd=peak_mjd, filt_map=filt_map,
-                                     print_summary=print_summary, file_prefix=file_prefix, drop_bands=drop_bands,
-                                     fix_tmax=fix_tmax, fix_theta=fix_theta, fix_AV=fix_AV, RV=RV, mu_R=mu_R,
-                                     sigma_R=sigma_R, mag=mag)
-
-        return samples, sn_props
-
-    def fit(self, t, flux, flux_err, filters, z, ebv_mw=0, peak_mjd=None, filt_map={}, print_summary=True,
-            file_prefix=None, drop_bands=[], fix_tmax=False, fix_theta=False, fix_AV=False, RV=False, mu_R=False,
-            sigma_R=False, mag=False):
-        """
-        Method to fit light curve data loaded into memory with BayeSN model
-
-        Parameters
-        ----------
-        t: array-like
-            Set of MJDs/rest-frame phases for light curve data to be fit. If you pass MJD and also a peak_mjd, values
-            will automatically be converted to rest-frame phases
-        flux: array-like
-            Set of fluxes/mags for light curve data to be fit. Despite the name, you can use mags and if mag=True data
-            will be automatically converted into flux for fitting.
-        flux_err: array-like
-            Set of flux/mag errors for light curve data to be fit. Despite the name, you can use mags and if mag=True
-            data will be automatically converted into flux for fitting.
-        filters: array-like
-            Set of filters that flux/flux_err are measurements for, telling BayeSN which filters to use when fitting
-            data. Must be of same length as flux/flux_err i.e. specify the filter for each data point individually
-        z: float
-            Heliocentric redshift of SN to be used when fitting
-        ebv_mw: float, optional
-            Milky Way E(B-V) value of SN. Defaults to 0.
-        peak_mjd: float or Boolean, optional
-            Fiducial value for maximum MJD of SN, used to convert phases to rest-frame. Note that this value only needs
-            to be rough as BayeSN will fit for the time of maximum. However, if you set fix_tmax=True then this will
-            be fixed as the time of maximum. Defaults to False, meaning that the code will assume phases are already
-            rest-frame rather than MJD and will not do any conversion
-        filt_map: dict, optional
-            Dictionary providing mapping between filter names in file and BayeSN filters. Defaults to empty dictionary
-        print_summary: Boolean, optional
-            Specifies whether to print fit summary
-        file_prefix: str, optional
-            Prefix of name for output files containing summary table and MCMC samples. Default to None, in which case
-            output files will not be saved and only returned for use in script.
-        drop_bands: array-like, optional
-            List of bands to be ignored during fitting. Defaults to empty list
-        fix_tmax: Boolean, optional
-            If True, tmax will not be inferred and fiducial value in file meta will be fixed. Defaults to False.
-        fix_theta: float, optional
-            Value to fix theta at during fitting. Defaults to False, meaning that theta will be inferred during fitting
-            rather than fixed.
-        fix_AV: float, optional
-            Value to fix AV at during fitting. Defaults to False, meaning that AV will be inferred during fitting
-            rather than fixed.
-        RV: float, optional
-            Value to fix RV at during fitting. Defaults to False, meaning that default model RV treatment will be used.
-        mu_R: float, optional
-            Value of mean of RV distribution to be used during fitting. Defaults to False, meaning that default model
-            RV treatment will be used. If specified, sigma_R must also be specified.
-        sigma_R: float, optional
-            Value of standard deviation of RV distribution. Defaults to False, meaning that default model RV treatment
-            will be used.
-        mag: Boolean, optional
-            Specifies whether data is mag or flux. If True, data is assumed to be mag and is automatically converted to
-            flux before fitting.
-
-        Returns
-        -------
-
-        samples: dict
-            Dictionary containing parameter names as keys and MCMC samples as values
-        sn_props: tuple
-            Tuple containing SN redshift and MW E(B-V), which can be useful to have in memory when making plots
-
-        """
-        if type(drop_bands) == str:
-            drop_bands = [drop_bands]
-        t, flux, flux_err, filters = np.array(t), np.array(flux), np.array(flux_err), np.array(filters)
-        if mag:  # Convert data from mag into FLUXCAL
-            flux = np.power(10, (27.5 - flux) / 2.5)
-            flux_err = (np.log(10) / 2.5) * flux * flux_err
-        if peak_mjd is not None:
-            t = (t - peak_mjd) / (1 + z)
-        flux = flux[(t > self.tau_knots.min()) & (t < self.tau_knots.max())]
-        flux_err = flux_err[(t > self.tau_knots.min()) & (t < self.tau_knots.max())]
-        filters = filters[(t > self.tau_knots.min()) & (t < self.tau_knots.max())]
-        filters = np.array([filt_map.get(filter, filter) for filter in filters])
-        t = t[(t > self.tau_knots.min()) & (t < self.tau_knots.max())]
-
-        # Prepare filters
-        for f in np.unique(filters):
-            if f not in self.band_dict.keys():
-                raise ValueError(f'Filter "{filter}" not defined in BayeSN, either add a mapping to filt_map to ensure '
-                                 f'that your filter names match up with ones built-in or add some custom filters if '
-                                 f'you want to use your own')
-            if z > (self.band_lim_dict[f][0] / self.l_knots[0] - 1) or z < (
-                    self.band_lim_dict[f][1] / self.l_knots[-1] - 1):
-                drop_bands.append(f)
-        for f in drop_bands:
-            inds = filters != f
-            flux = flux[inds]
-            flux_err = flux_err[inds]
-            filters = filters[inds]
-            t = t[inds]
-        band_indices = np.array([self.band_dict[filt_map.get(filter, filter)] for filter in filters])
-
-        n_data = len(t)
-        if n_data == 0:
-            raise ValueError('No data in rest-frame phase range covered by model, maybe you gave the wrong peak MJD?')
-        # Set up and populate data array
-        data = jnp.zeros((10, n_data, 1))
-        data = data.at[0, :, 0].set(t)
-        data = data.at[1, :, 0].set(flux)
-        data = data.at[2, :, 0].set(flux_err)
-        data = data.at[4, :, 0].set(band_indices)
-        data = data.at[5, :, 0].set(np.full_like(t, z))
-        data = data.at[7, :, 0].set(np.full_like(t, self.cosmo.distmod(z).value))
-        data = data.at[8, :, 0].set(np.full_like(t, ebv_mw))
-        data = data.at[9, :, 0].set(np.ones_like(t))
-
-        band_weights = self._calculate_band_weights(data[-5, 0, :], data[-2, 0, :])
-
-        # Update dust parameters if specified manually
-        if RV:
-            self.RV = jnp.array(RV)
-            self.model_type = 'fixed_RV'
-        elif mu_R:
-            if not sigma_R:
-                raise ValueError('You have set a custom mu_R, please also set a custom sigma_R')
-            self.mu_R = jnp.array(mu_R)
-            self.sigma_R = jnp.array(sigma_R)
-            self.model_type = 'pop_RV'
-        if self.model_type == 'fixed_RV':
-            nuts_kernel = NUTS(self.fit_model_globalRV, adapt_step_size=True, init_strategy=init_to_median(),
-                               max_tree_depth=10)
-        elif self.model_type == 'pop_RV':
-            nuts_kernel = NUTS(self.fit_model_popRV, adapt_step_size=True, init_strategy=init_to_median(),
-                               max_tree_depth=10)
-        mcmc = MCMC(nuts_kernel, num_samples=250, num_warmup=250, num_chains=4, chain_method='parallel')
-        rng = PRNGKey(0)
-
-        theta_val = 0
-        if fix_theta:
-            theta_val = fix_theta
-            fix_theta = True
-        AV_val = 0
-        if fix_AV:
-            AV_val = fix_AV
-            fix_AV = True
-
-        mcmc.run(rng, data, band_weights, fix_tmax, fix_theta, theta_val, fix_AV, AV_val,
-                 extra_fields=('potential_energy',))
-        if print_summary:
-            mcmc.print_summary()
-        samples = mcmc.get_samples(group_by_chain=True)
-        if peak_mjd is not None:
-            samples['peak_MJD'] = peak_mjd + samples['tmax'] * (1 + z)
-        muhat = self.cosmo.distmod(z).value
-        muhat_err = 5
-        Ds_err = jnp.sqrt(muhat_err * muhat_err + self.sigma0 * self.sigma0)
-        samples['mu'] = np.random.normal((samples['Ds'] * np.power(muhat_err, 2) + muhat * np.power(self.sigma0, 2)) /
-            np.power(Ds_err, 2), np.sqrt((np.power(self.sigma0, 2) * np.power(muhat_err, 2)) / np.power(Ds_err, 2)))
-        samples['delM'] = samples['Ds'] - samples['mu']
-        if fix_tmax:
-            samples['tmax'] = jnp.zeros_like(samples['tmax'])
-        if fix_theta:
-            samples['theta'] = jnp.full_like(samples['theta'], theta_val)
-        if fix_AV:
-            samples['AV'] = jnp.full_like(samples['AV'], AV_val)
-
-        if file_prefix is not None:
-            summary = arviz.summary(samples)
-            summary.to_csv(f'{file_prefix}_fit_summary.csv')
-            with open(f'{file_prefix}_chains.pkl', 'wb') as file:
-                pickle.dump(samples, file)
-
-        sn_props = (z, ebv_mw)
-
-        return samples, sn_props
 
     def postprocess(self, samples, args):
         """
@@ -2466,7 +2055,6 @@
             # raise ValueError('Nope')
 
             # Create FITRES file
-<<<<<<< HEAD
             # if args['snana']:
             # fetch snana version that includes tag + commit;
             # e.g., v11_05-4-gd033611.
@@ -2500,53 +2088,6 @@
 
             sncosmo.write_lc(self.fitres_table, f'{args["outfile_prefix"]}.FITRES.TEXT', fmt="snana",
                              metachar="")
-=======
-            if args['snana']:
-                # fetch snana version that includes tag + commit;
-                # e.g., v11_05-4-gd033611.
-                # Use same git command as in Makefile for C code
-                SNANA_DIR = os.environ.get('SNANA_DIR', 'NULL')
-                if SNANA_DIR != 'NULL':
-                    cmd = f'cd {SNANA_DIR}; git describe --always --tags'
-                    ret = subprocess.run([cmd], cwd=os.getcwd(), shell=True, capture_output=True, text=True)
-                    snana_version = ret.stdout.replace('\n', '')
-                else:
-                    snana_version = 'NULL'
-                self.fitres_table.meta = {'#\n# SNANA_VERSION:': snana_version,
-                                          '# VERSION_PHOTOMETRY:': args['version_photometry'],
-                                          '# TABLE NAME:': 'FITRES\n#'}
-
-                n_sn = samples['mu'].shape[-1]
-                drop_keys = ['diverging', '_auto_latent']
-                for key in drop_keys:
-                    if key in samples.keys():
-                        del samples[key]
-                summary = arviz.summary(samples)
-                summary = summary[~summary.index.str.contains('tform')]
-                rhat = summary.r_hat.values
-                sn_rhat = np.array([rhat[i::n_sn] for i in range(n_sn)])
-
-                self.fitres_table['MU_LCFIT'] = samples['mu'].mean(axis=(0, 1))
-                self.fitres_table['MUERR_LCFIT'] = samples['mu'].std(axis=(0, 1))
-                self.fitres_table['THETA'] = samples['theta'].mean(axis=(0, 1))
-                self.fitres_table['THETAERR'] = samples['theta'].std(axis=(0, 1))
-                self.fitres_table['AV'] = samples['AV'].mean(axis=(0, 1))
-                self.fitres_table['AVERR'] = samples['AV'].std(axis=(0, 1))
-                # if not args['fit_method'] == 'vi':
-                self.fitres_table['MEANRHAT'] = sn_rhat.mean(axis=1)
-                self.fitres_table['MAXRHAT'] = sn_rhat.max(axis=1)
-                self.fitres_table.round(4)
-
-                drop_count = pd.isna(self.fitres_table['MU_LCFIT']).sum()
-                self.fitres_table = self.fitres_table[~pd.isna(self.fitres_table['MU_LCFIT'])]
-
-                # Reorder to put SIM columns last
-                new_cols = [col for col in self.fitres_table.columns if 'SIM' not in col] + \
-                           [col for col in self.fitres_table.columns if 'SIM' in col]
-                self.fitres_table = self.fitres_table[new_cols]
-
-                sncosmo.write_lc(self.fitres_table, f'{args["outfile_prefix"]}.FITRES.TEXT', fmt="snana", metachar="")
->>>>>>> b6f57739
 
         if args['snana']:
             self.end_time = time.time()
@@ -2558,7 +2099,7 @@
                 'IDSURVEY': int(self.survey_id),
                 'NEVT_TOT': self.data.shape[-1],
                 'NEVT_LC_CUTS': self.data.shape[-1],
-                'NEVT_LCFIT_CUTS': int(self.data.shape[-1] - drop_count),
+                'NEVT_LCFIT_CUTS': self.data.shape[-1],
                 'CPU_MINUTES': round(cpu_time / 60, 2),
             }
             with open(f'{args["outfile_prefix"]}.YAML', 'w') as file:
@@ -2605,7 +2146,6 @@
             raise ValueError('If using data_table, please also pass data_root (which defines the location that the '
                              'paths in data_table are defined with respect to)')
         survey_dict = {}
-        c = 299792.458
         if 'version_photometry' in args.keys():  # If using all files in directory
             data_dir = args['version_photometry']
             if args['snana']:  # Assuming you're using SNANA running on Perlmutter or a similar cluster
@@ -2730,27 +2270,20 @@
             idsurvey, sn_type, field, cutflag_snana, z_hels, z_hel_errs, z_hds, z_hd_errs = [], [], [], [], [], [], [], []
             snrmax1s, snrmax2s, snrmax3s = [], [], []
             vpecs, vpec_errs, mwebvs, host_logmasses, host_logmass_errs = [], [], [], [], []
-            sim_gentypes, sim_template_ids, sim_libids, sim_zcmbs, sim_vpecs, sim_dlmags, sim_pkmjds, sim_thetas, \
-            sim_AVs, sim_RVs = [], [], [], [], [], [], [], [], [], []
             # --------
             used_bands, used_band_dict = ['NULL_BAND'], {0: 0}
             print('Reading light curves...')
             if file_format.lower() == 'fits':  # If FITS format
-<<<<<<< HEAD
                 ntot, n_inc = 0, 0
                 # Check if sim or real data
                 # if not os.path.exists
-=======
-                ntot = 0
->>>>>>> b6f57739
                 head_file = os.path.join(data_dir, f'{sn_list[0]}')
                 if not os.path.exists(head_file):
                     head_file = os.path.join(data_dir, f'{sn_list[0]}.gz')  # Look for .fits.gz if .fits not found
                 phot_file = head_file.replace("HEAD", "PHOT")
                 sne_file = sncosmo.read_snana_fits(head_file, phot_file)
-                # Check if sim or real data
-                self.sim = 'SIM_REDSHIFT_HELIO' in sne_file[0].meta.keys()
-                if not self.sim:
+                # If real data, ignore sim_prescale
+                if 'SIM_REDSHIFT_HELIO' not in sne_file[0].meta.keys():
                     args['njobtot'] = args['jobsplit'][0]
                 for sn_file in tqdm(sn_list):
                     head_file = os.path.join(data_dir, f'{sn_file}')
@@ -2781,7 +2314,6 @@
                             peak_mjd = meta['BAYESNMJD']
                         zhel = meta['REDSHIFT_HELIO']
                         zcmb = meta['REDSHIFT_FINAL']
-<<<<<<< HEAD
                         sn_name = meta['SNID'].decode('utf-8')
                         if sn_name in drop_list:
                             continue
@@ -2796,14 +2328,6 @@
                         # print(sn_ind + 1, len(sne_file), ntot, n_inc)
                         zhel_err = 5e-4  # Need to handle this better if not defined
                         zcmb_err = 5e-4  # Need to handle this better if not defined
-=======
-                        zhel_err = meta.get('REDSHIFT_HELIO_ERR', 5e-4)  # Assume some low z error if not specified
-                        zcmb_err = meta.get('REDSHIFT_FINAL_ERR', 5e-4)  # Assume some low z error if not specified
-                        vpec, vpec_err = meta.get('VPEC', 0.), meta.get('VPEC_ERR', self.sigma_pec * 3e5)
-                        zpec = np.sqrt((1 + vpec / c) / (1 - vpec / c)) - 1
-                        zhd = (1 + zcmb) / (1 + zpec) - 1
-                        # We deliberately don't include vpec error here, as BayeSN includes this elsewhere
->>>>>>> b6f57739
                         data['t'] = (data.MJD - peak_mjd) / (1 + zhel)
                         # If filter not in map_dict, assume one-to-one mapping------
                         for f in data.BAND.unique():
@@ -2830,13 +2354,13 @@
                         data['zp'] = data.FLT.apply(lambda x: self.zp_dict[x])
                         data['MAG'] = 27.5 - 2.5 * np.log10(data['FLUXCAL'])
                         data['MAGERR'] = (2.5 / np.log(10)) * data['FLUXCALERR'] / data['FLUXCAL']
-                        data['flux'] = data['FLUXCAL']
-                        data['flux_err'] = data['FLUXCALERR']
+                        data['flux'] = data['FLUXCAL']  # np.power(10, -0.4 * (data['MAG'] - data['zp'])) * self.scale
+                        data['flux_err'] = data['FLUXCALERR']  # (np.log(10) / 2.5) * data['flux'] * data['MAGERR']
                         data['redshift'] = zhel
-                        data['redshift_error'] = zhel_err
-                        data['MWEBV'] = meta.get('MWEBV', 0.)
+                        data['redshift_error'] = meta.get('REDSHIFT_CMB_ERR', 5e-4)  # Made up default if not specified
+                        data['MWEBV'] = meta['MWEBV']
                         data['mass'] = meta.get('HOSTGAL_LOGMASS', -9.)
-                        data['dist_mod'] = self.cosmo.distmod(zhd)
+                        data['dist_mod'] = self.cosmo.distmod(zcmb)
                         data['mask'] = 1
                         lc = data[
                             ['t', 'flux', 'flux_err', 'MAG', 'MAGERR', 'mass', 'band_indices', 'redshift',
@@ -2876,12 +2400,12 @@
                         sn_type.append(meta.get('TYPE', 0))
                         field.append(meta.get('FIELD', 'VOID'))
                         z_hels.append(zhel)
-                        z_hel_errs.append(zhel_err)
-                        z_hds.append(zhd)
-                        z_hd_errs.append(zcmb_err)
-                        vpecs.append(vpec)
-                        vpec_errs.append(vpec_err)
-                        mwebvs.append(meta.get('MWEBV', 0.))
+                        z_hel_errs.append(meta.get('REDSHIFT_HELIO_ERR', zhel_err))
+                        z_hds.append(meta['REDSHIFT_FINAL'])
+                        z_hd_errs.append(meta.get('REDSHIFT_FINAL_ERR', zcmb_err))
+                        vpecs.append(meta.get('VPEC', 0.))
+                        vpec_errs.append(meta.get('VPEC_ERR', 0.))
+                        mwebvs.append(meta.get('MWEBV', -9.))
                         host_logmasses.append(meta.get('HOSTGAL_LOGMASS', -9.))
                         host_logmass_errs.append(meta.get('HOSTGAL_LOGMASS_ERR', -9.))
                         if self.sim:
@@ -2915,10 +2439,8 @@
             else:  # If not FITS, assume text format
                 # Check if sim or real data
                 meta, lcdata = sncosmo.read_snana_ascii(os.path.join(data_dir, sn_list[0]), default_tablename='OBS')
-                # Check if sim or real data
-                self.sim = 'SIM_REDSHIFT_HELIO' in meta.keys()
                 # If real data, ignore sim_prescale
-                if not self.sim:
+                if 'SIM_REDSHIFT_HELIO' not in meta.keys():
                     args['njobtot'] = args['jobsplit'][0]
                 for sn_ind, sn_file in tqdm(enumerate(sn_list), total=len(sn_list)):
                     if (sn_ind + 1 - args['jobid']) % args['njobtot'] != 0:
@@ -2932,12 +2454,8 @@
                     sne.append(sn_name)
                     zhel = meta['REDSHIFT_HELIO']
                     zcmb = meta['REDSHIFT_FINAL']
-                    zhel_err = meta.get('REDSHIFT_HELIO_ERR', 5e-4)  # Assume some low z error if not specified
-                    zcmb_err = meta.get('REDSHIFT_FINAL_ERR', 5e-4)  # Assume some low z error if not specified
-                    vpec, vpec_err = meta.get('VPEC', 0.), meta.get('VPEC_ERR', self.sigma_pec * 3e5)
-                    zpec = np.sqrt((1 + vpec / c) / (1 - vpec / c)) - 1
-                    zhd = (1 + zcmb) / (1 + zpec) - 1
-                    # We deliberately don't include vpec error here, as BayeSN includes this elsewhere
+                    zhel_err = 5e-4  # Placeholder in case value is not defined in meta, need to handle this better
+                    zcmb_err = 5e-4  # Placeholder in case value is not defined in meta, need to handle this better
                     data['t'] = (data.MJD - peak_mjd) / (1 + zhel)
                     # If filter not in map_dict, assume one-to-one mapping------
                     map_dict = args['map']
@@ -2968,10 +2486,10 @@
                     data['flux'] = data['FLUXCAL']  # np.power(10, -0.4 * (data['MAG'] - data['zp']))
                     data['flux_err'] = data['FLUXCALERR']  # (np.log(10) / 2.5) * data['flux'] * data['MAGERR']
                     data['redshift'] = zhel
-                    data['redshift_error'] = zhel_err
-                    data['MWEBV'] = meta.get('MWEBV', 0.)
+                    data['redshift_error'] = meta.get('REDSHIFT_CMB_ERR', 5e-4)  # Made up default if not specified
+                    data['MWEBV'] = meta['MWEBV']
                     data['mass'] = meta.get('HOSTGAL_LOGMASS', -9.)
-                    data['dist_mod'] = self.cosmo.distmod(zhd)
+                    data['dist_mod'] = self.cosmo.distmod(zcmb)
                     data['mask'] = 1
                     lc = data[
                         ['t', 'flux', 'flux_err', 'MAG', 'MAGERR', 'mass', 'band_indices', 'redshift', 'redshift_error',
@@ -2989,22 +2507,11 @@
                     z_hel_errs.append(meta.get('REDSHIFT_HELIO_ERR', zhel_err))
                     z_hds.append(meta['REDSHIFT_FINAL'])
                     z_hd_errs.append(meta.get('REDSHIFT_FINAL_ERR', zcmb_err))
-                    vpecs.append(vpec)
-                    vpec_errs.append(vpec_err)
-                    mwebvs.append(meta.get('MWEBV', 0.))
+                    vpecs.append(meta.get('VPEC', 0.))
+                    vpec_errs.append(meta.get('VPEC_ERR', 0.))
+                    mwebvs.append(meta.get('MWEBV', -9.))
                     host_logmasses.append(meta.get('HOSTGAL_LOGMASS', -9.))
                     host_logmass_errs.append(meta.get('HOSTGAL_LOGMASS_ERR', -9.))
-                    if self.sim:
-                        sim_gentypes.append(meta['SIM_GENTYPE'])
-                        sim_template_ids.append(meta['SIM_TEMPLATE_INDEX'])
-                        sim_libids.append(meta['SIM_LIBID'])
-                        sim_zcmbs.append(meta['SIM_REDSHIFT_CMB'])
-                        sim_vpecs.append(meta['SIM_VPEC'])
-                        sim_dlmags.append(meta['SIM_DLMU'])
-                        sim_pkmjds.append(meta['SIM_PEAKMJD'])
-                        sim_thetas.append(meta['SIM_THETA'])
-                        sim_AVs.append(meta['SIM_AV'])
-                        sim_RVs.append(meta['SIM_RV'])
                     snrmax1 = np.max(lc.flux / lc.flux_err)
                     lc_snr2 = lc[lc.band_indices != lc[(lc.flux / lc.flux_err) == snrmax1].band_indices.values[0]]
                     if lc_snr2.shape[0] == 0:
@@ -3063,22 +2570,11 @@
             varlist = ["SN:"] * len(sne)
             idsurvey = [self.survey_id] * len(sne)
             snrmax1s, snrmax2s, snrmax3s = np.array(snrmax1s), np.array(snrmax2s), np.array(snrmax3s)
-            if self.sim:
-                table = QTable([varlist, sne, idsurvey, sn_type, field, z_hels, z_hel_errs, z_hds, z_hd_errs,
-                                vpecs, vpec_errs, mwebvs, host_logmasses, host_logmass_errs, snrmax1s, snrmax2s,
-                                snrmax3s, sim_gentypes, sim_template_ids, sim_libids, sim_zcmbs, sim_vpecs, sim_dlmags,
-                                sim_pkmjds, sim_thetas, sim_AVs, sim_RVs],
-                               names=['VARNAMES:', 'CID', 'IDSURVEY', 'TYPE', 'FIELD', 'zHEL', 'zHELERR',
-                                      'zHD', 'zHDERR', 'VPEC', 'VPECERR', 'MWEBV', 'HOST_LOGMASS', 'HOST_LOGMASS_ERR',
-                                      'SNRMAX1', 'SNRMAX2', 'SNRMAX3', 'SIM_GENTYPE', 'SIM_TEMPLATE_INDEX',
-                                      'SIM_LIBID', 'SIM_ZCMB', 'SIM_VPEC', 'SIM_DLMAG', 'SIM_PEAKMJD',
-                                      'SIM_THETA', 'SIM_AV', 'SIM_RV'])
-            else:
-                table = QTable([varlist, sne, idsurvey, sn_type, field, z_hels, z_hel_errs, z_hds, z_hd_errs,
-                                vpecs, vpec_errs, mwebvs, host_logmasses, host_logmass_errs, snrmax1s, snrmax2s, snrmax3s],
-                               names=['VARNAMES:', 'CID', 'IDSURVEY', 'TYPE', 'FIELD', 'zHEL', 'zHELERR',
-                                      'zHD', 'zHDERR', 'VPEC', 'VPECERR', 'MWEBV', 'HOST_LOGMASS', 'HOST_LOGMASS_ERR',
-                                      'SNRMAX1', 'SNRMAX2', 'SNRMAX3'])
+            table = QTable([varlist, sne, idsurvey, sn_type, field, z_hels, z_hel_errs, z_hds, z_hd_errs,
+                            vpecs, vpec_errs, mwebvs, host_logmasses, host_logmass_errs, snrmax1s, snrmax2s, snrmax3s],
+                           names=['VARNAMES:', 'CID', 'IDSURVEY', 'TYPE', 'FIELD', 'zHEL', 'zHELERR',
+                                  'zHD', 'zHDERR', 'VPEC', 'VPECERR', 'MWEBV', 'HOST_LOGMASS', 'HOST_LOGMASS_ERR',
+                                  'SNRMAX1', 'SNRMAX2', 'SNRMAX3'])
             self.fitres_table = table
         else:
             table_path = os.path.join(args['data_root'], args['data_table'])
@@ -3142,8 +2638,8 @@
                     data['flux_err'] = data['FLUXCALERR']
                     data['redshift'] = zhel
                     data['redshift_error'] = row.REDSHIFT_CMB_ERR
-                    data['MWEBV'] = meta.get('MWEBV', 0.)
-                    data['mass'] = meta.get('HOSTGAL_LOGMASS', -9.)
+                    data['MWEBV'] = meta['MWEBV']
+                    data['mass'] = meta['HOSTGAL_LOGMASS']
                     data['dist_mod'] = self.cosmo.distmod(row.REDSHIFT_CMB)
                     data['mask'] = 1
                     lc = data[
@@ -3161,31 +2657,23 @@
                 # Set up FITRES table data
                 # (currently just uses second table, should improve for cases where there are multiple lc files)
                 idsurvey.append(meta.get('IDSURVEY', 'NULL'))
-                sn_type.append(meta.get('TYPE', 0))
+                sn_type.append(meta.get('TYPE', 'NULL'))
                 field.append(meta.get('FIELD', 'NULL'))
                 cutflag_snana.append(meta.get('CUTFLAG_SNANA', 'NULL'))
                 z_hels.append(zhel)
                 z_hel_errs.append(meta.get('REDSHIFT_HELIO_ERR', row.REDSHIFT_CMB_ERR))
                 z_hds.append(row.REDSHIFT_CMB)
                 z_hd_errs.append(row.REDSHIFT_CMB_ERR)
-                vpecs.append(meta.get('VPEC', 0.))
-                vpec_errs.append(meta.get('VPEC_ERR', self.sigma_pec))
-                mwebvs.append(meta.get('MWEBV', 0.))
-                host_logmasses.append(meta.get('HOSTGAL_LOGMASS', -9.))
-                host_logmass_errs.append(meta.get('HOSTGAL_LOGMASS_ERR', -9.))
+                vpecs.append(meta.get('VPEC', 'NULL'))
+                vpec_errs.append(meta.get('VPEC_ERR', 'NULL'))
+                mwebvs.append(meta.get('MWEBV', 'NULL'))
+                host_logmasses.append(meta.get('HOSTGAL_LOGMASS', 'NULL'))
+                host_logmass_errs.append(meta.get('HOSTGAL_LOGMASS_ERR', 'NULL'))
                 snrmax1 = np.max(lc.flux / lc.flux_err)
                 lc_snr2 = lc[lc.band_indices != lc[(lc.flux / lc.flux_err) == snrmax1].band_indices.values[0]]
-                if lc_snr2.shape[0] == 0:
-                    snrmax2 = -99
-                    snrmax3 = -99
-                else:
-                    snrmax2 = np.max(lc_snr2.flux / lc_snr2.flux_err)
-                    lc_snr3 = lc_snr2[lc_snr2.band_indices !=
-                                      lc_snr2[(lc_snr2.flux / lc_snr2.flux_err) == snrmax2].band_indices.values[0]]
-                    if lc_snr3.shape[0] == 0:
-                        snrmax3 = -99
-                    else:
-                        snrmax3 = np.max(lc_snr3.flux / lc_snr3.flux_err)
+                snrmax2 = np.max(lc_snr2.flux / lc_snr2.flux_err)
+                lc_snr3 = lc_snr2[lc_snr2.band_indices != lc_snr2[(lc_snr2.flux / lc_snr2.flux_err) == snrmax2].band_indices.values[0]]
+                snrmax3 = np.max(lc_snr3.flux / lc_snr3.flux_err)
                 snrmax1s.append(snrmax1)
                 snrmax2s.append(snrmax2)
                 snrmax3s.append(snrmax3)
@@ -3414,7 +2902,7 @@
         return l_o, spectra, param_dict
 
     def simulate_light_curve(self, t, N, bands, yerr=0, err_type='mag', z=0, zerr=1e-4, mu=0, ebv_mw=0, RV=None,
-                             logM=None, tmax=0, del_M=None, AV=None, theta=None, eps=None, mag=True, write_to_files=False,
+                             logM=None, del_M=None, AV=None, theta=None, eps=None, mag=True, write_to_files=False,
                              output_dir=None):
         """
         Simulates light curves from the BayeSN model in either mag or flux space. and saves them to SNANA-format text
@@ -3462,10 +2950,6 @@
             initialising SEDmodel will be used.
         logM: float or array-like, optional
             Currently unused, will be implemented when split models are included
-        tmax: float or array-like, optional
-            Time of maximum in rest-frame days, useful for plotting light curve fits with free tmax. Defaults to 0, i.e.
-            the simulated time of maximum will be at 0 days. If a float is passed, the same value will be used
-            for all objects.
         del_M: float or array-like, optional
             Grey offset del_M value to be used for each SN. If passing an array-like object, there must be a
             corresponding value for each of the N simulated objects. If a float is passed, the same value will be used
@@ -3547,12 +3031,6 @@
         elif ebv_mw.shape[0] != N:
             raise ValueError(
                 'For ebv_mw, either pass a single scalar value or an array of values for each of the N simulated objects')
-        tmax = np.array(tmax)
-        if len(tmax.shape) == 0:
-            tmax = tmax.repeat(N)
-        elif tmax.shape[0] != N:
-            raise ValueError('If not providing a scalar tmax value, array must be of same length as the number of '
-                             'objects to simulate, N')
         if RV is None:
             RV = self.RV
         RV = np.array(RV)
@@ -3606,7 +3084,6 @@
         band_weights = self._calculate_band_weights(z, ebv_mw)
 
         t = jnp.repeat(t[..., None], N, axis=1)
-        t = t - tmax[None, :]
         hsiao_interp = jnp.array([19 + jnp.floor(t), 19 + jnp.ceil(t), jnp.remainder(t, 1)])
         keep_shape = t.shape
         t = t.flatten(order='F')
@@ -3734,7 +3211,7 @@
         eps_full[:, 1:-1, :] = eps
         return eps_full
 
-    def get_flux_from_chains(self, t, bands, chains, zs, ebv_mws, mag=True, num_samples=None):
+    def get_flux_from_chains(self, t, bands, chain_path, zs, ebv_mws, mag=True, num_samples=None):
         """
         Returns model photometry for posterior samples from BayeSN fits, which can be used to make light curve fit
         plots.
@@ -3769,18 +3246,12 @@
             containing photometry across all SNe, all posterior samples, all bands and at all phases requested.
 
         """
-        if type(chains) == str:
-            with open(chains, 'rb') as file:
-                chains = pickle.load(file)
+        with open(chain_path, 'rb') as file:
+            chains = pickle.load(file)
 
         N_sne = chains['theta'].shape[2]
         if num_samples is None:
             num_samples = chains['theta'].shape[0] * chains['theta'].shape[1]
-
-        if isinstance(zs, float):
-            zs = np.array([zs])
-        if isinstance(ebv_mws, float):
-            ebv_mws = np.array([ebv_mws])
 
         flux_grid = jnp.zeros((N_sne, num_samples, len(bands), len(t)))
 
@@ -3788,7 +3259,6 @@
         for i in tqdm(np.arange(N_sne)):
             theta = chains['theta'][..., i].flatten(order='F')
             AV = chains['AV'][..., i].flatten(order='F')
-            tmax = chains['tmax'][..., i].flatten(order='F')
             if 'RV' in chains.keys():
                 RV = chains['RV'][..., i].flatten(order='F')
             else:
@@ -3804,7 +3274,7 @@
             theta, AV, mu, eps, del_M = theta[:num_samples], AV[:num_samples], mu[:num_samples], \
                                         eps[:num_samples, ...], del_M[:num_samples, ...]
 
-            lc, lc_err, params = self.simulate_light_curve(t, num_samples, bands, theta=theta, AV=AV, mu=mu, tmax=tmax,
+            lc, lc_err, params = self.simulate_light_curve(t, num_samples, bands, theta=theta, AV=AV, mu=mu,
                                                            del_M=del_M, eps=eps, RV=RV, z=zs[i], write_to_files=False,
                                                            ebv_mw=ebv_mws[i], yerr=0, mag=mag)
             lc = lc.T
